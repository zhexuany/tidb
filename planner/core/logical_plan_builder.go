--- conflicted
+++ resolved
@@ -1989,19 +1989,16 @@
 		case HintHashAgg:
 			aggHints.preferAggType |= preferHashAgg
 		case HintStreamAgg:
-<<<<<<< HEAD
 			preferAggType |= preferStreamAgg
 		case ReadFromStorage:
 			if hint.StoreType.L == "tiflash" {
 				tiflashTables = tableNames2HintTableInfo(hint.Tables, b.hintProcessor, nodeType, currentLevel)
 			}
 		case HintIndex:
-=======
 			aggHints.preferAggType |= preferStreamAgg
 		case HintAggToCop:
 			aggHints.preferAggToCop = true
 		case HintUseIndex:
->>>>>>> 65edb2d8
 			if len(hint.Tables) != 0 {
 				indexHintList = append(indexHintList, indexHintInfo{
 					tblName: hint.Tables[0].TableName,
@@ -2027,22 +2024,14 @@
 			// ignore hints that not implemented
 		}
 	}
-<<<<<<< HEAD
-	if len(sortMergeTables)+len(INLJTables)+len(hashJoinTables)+len(indexHintList)+len(tiflashTables) > 0 || preferAggType != 0 {
-=======
-	if len(sortMergeTables)+len(INLJTables)+len(hashJoinTables)+len(indexHintList) > 0 || aggHints.preferAggType != 0 || aggHints.preferAggToCop {
->>>>>>> 65edb2d8
+	if len(sortMergeTables)+len(INLJTables)+len(hashJoinTables)+len(indexHintList)+len(tiflashTables) > 0 || aggHints.preferAggType != 0 || aggHints.preferAggToCop {
 		b.tableHintInfo = append(b.tableHintInfo, tableHintInfo{
 			sortMergeJoinTables:       sortMergeTables,
 			indexNestedLoopJoinTables: INLJTables,
 			hashJoinTables:            hashJoinTables,
 			indexHintList:             indexHintList,
-<<<<<<< HEAD
-			preferAggType:             preferAggType,
 			flashTables:               tiflashTables,
-=======
 			aggHints:                  aggHints,
->>>>>>> 65edb2d8
 		})
 		return true
 	}
