--- conflicted
+++ resolved
@@ -523,7 +523,6 @@
 		p.stats = t.indexPlan.statsInfo()
 		newTask.p = p
 	} else {
-<<<<<<< HEAD
 		tp := t.tablePlan
 		splitCopAvg2CountAndSum(tp)
 		for len(tp.Children()) > 0 {
@@ -533,11 +532,7 @@
 		p := PhysicalTableReader{
 			tablePlan: t.tablePlan,
 			StoreType: ts.StoreType,
-		}.Init(ctx)
-=======
-		splitCopAvg2CountAndSum(t.tablePlan)
-		p := PhysicalTableReader{tablePlan: t.tablePlan}.Init(ctx, t.tablePlan.SelectBlockOffset())
->>>>>>> c153a5f3
+		}.Init(ctx, t.tablePlan.SelectBlockOffset())
 		p.stats = t.tablePlan.statsInfo()
 		newTask.p = p
 	}
