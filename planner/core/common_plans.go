--- conflicted
+++ resolved
@@ -653,15 +653,6 @@
 			analyzeInfo = runtimeStatsColl.GetRootStats(explainID).String()
 		} else {
 			analyzeInfo = "time:0ns, loops:0, rows:0"
-<<<<<<< HEAD
-		}
-		switch p.(type) {
-		case *PhysicalTableReader, *PhysicalIndexReader, *PhysicalIndexLookUpReader:
-			if runtimeStatsColl.GetReaderStats(explainID) != nil {
-				analyzeInfo += ", " + runtimeStatsColl.GetReaderStats(explainID).String()
-			}
-		}
-=======
 		}
 		switch p.(type) {
 		case *PhysicalTableReader, *PhysicalIndexReader, *PhysicalIndexLookUpReader:
@@ -669,7 +660,6 @@
 				analyzeInfo += ", " + s.String()
 			}
 		}
->>>>>>> c153a5f3
 		row = append(row, analyzeInfo)
 
 		tracker := e.ctx.GetSessionVars().StmtCtx.MemTracker.SearchTracker(p.ExplainID().String())
