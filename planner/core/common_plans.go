--- conflicted
+++ resolved
@@ -670,9 +670,8 @@
 
 	switch x := p.(type) {
 	case *PhysicalTableReader:
-<<<<<<< HEAD
 		var storeType string
-		switch copPlan.StoreType {
+		switch x.StoreType {
 		case kv.TiKV:
 			storeType = "tikv"
 		case kv.TiFlash:
@@ -680,39 +679,22 @@
 		default:
 			storeType = "unknown"
 		}
-		e.explainPlanInRowFormat(copPlan.tablePlan, "cop["+storeType+"]", childIndent, true)
+		e.explainPlanInRowFormat(x.tablePlan, "cop["+storeType+"]", childIndent, true)
 	case *PhysicalIndexReader:
-		e.explainPlanInRowFormat(copPlan.indexPlan, "cop[tikv]", childIndent, true)
+		e.explainPlanInRowFormat(x.indexPlan, "cop[tikv]", childIndent, true)
 	case *PhysicalIndexLookUpReader:
-		e.explainPlanInRowFormat(copPlan.indexPlan, "cop[tikv]", childIndent, false)
-		e.explainPlanInRowFormat(copPlan.tablePlan, "cop[tikv]", childIndent, true)
-	case *PhysicalIndexMergeReader:
-		for i := 0; i < len(copPlan.partialPlans); i++ {
-			if copPlan.tablePlan == nil && i == len(copPlan.partialPlans)-1 {
-				e.explainPlanInRowFormat(copPlan.partialPlans[i], "cop[tikv]", childIndent, true)
-			} else {
-				e.explainPlanInRowFormat(copPlan.partialPlans[i], "cop[tikv]", childIndent, false)
-			}
-		}
-		if copPlan.tablePlan != nil {
-			e.explainPlanInRowFormat(copPlan.tablePlan, "cop[tikv]", childIndent, true)
-=======
-		e.explainPlanInRowFormat(x.tablePlan, "cop", childIndent, true)
-	case *PhysicalIndexReader:
-		e.explainPlanInRowFormat(x.indexPlan, "cop", childIndent, true)
-	case *PhysicalIndexLookUpReader:
-		e.explainPlanInRowFormat(x.indexPlan, "cop", childIndent, false)
-		e.explainPlanInRowFormat(x.tablePlan, "cop", childIndent, true)
+		e.explainPlanInRowFormat(x.indexPlan, "cop[tikv]", childIndent, false)
+		e.explainPlanInRowFormat(x.tablePlan, "cop[tikv]", childIndent, true)
 	case *PhysicalIndexMergeReader:
 		for i := 0; i < len(x.partialPlans); i++ {
 			if x.tablePlan == nil && i == len(x.partialPlans)-1 {
-				e.explainPlanInRowFormat(x.partialPlans[i], "cop", childIndent, true)
+				e.explainPlanInRowFormat(x.partialPlans[i], "cop[tikv]", childIndent, true)
 			} else {
-				e.explainPlanInRowFormat(x.partialPlans[i], "cop", childIndent, false)
+				e.explainPlanInRowFormat(x.partialPlans[i], "cop[tikv]", childIndent, false)
 			}
 		}
 		if x.tablePlan != nil {
-			e.explainPlanInRowFormat(x.tablePlan, "cop", childIndent, true)
+			e.explainPlanInRowFormat(x.tablePlan, "cop[tikv]", childIndent, true)
 		}
 	case *Insert:
 		if x.SelectPlan != nil {
@@ -729,7 +711,6 @@
 	case *Execute:
 		if x.Plan != nil {
 			e.explainPlanInRowFormat(x.Plan, "root", childIndent, true)
->>>>>>> b25b703c
 		}
 	}
 }
