// Copyright 2017 PingCAP, Inc.
//
// Licensed under the Apache License, Version 2.0 (the "License");
// you may not use this file except in compliance with the License.
// You may obtain a copy of the License at
//
//     http://www.apache.org/licenses/LICENSE-2.0
//
// Unless required by applicable law or agreed to in writing, software
// distributed under the License is distributed on an "AS IS" BASIS,
// See the License for the specific language governing permissions and
// limitations under the License.

package core

import (
	"bytes"
	"fmt"
	"math"

	"github.com/pingcap/parser/ast"
	"github.com/pingcap/parser/model"
	"github.com/pingcap/parser/mysql"
	"github.com/pingcap/tidb/expression"
	"github.com/pingcap/tidb/expression/aggregation"
	"github.com/pingcap/tidb/kv"
	"github.com/pingcap/tidb/planner/property"
	"github.com/pingcap/tidb/sessionctx"
	"github.com/pingcap/tidb/types"
	"github.com/pingcap/tidb/util/chunk"
	"github.com/pingcap/tidb/util/logutil"
	"github.com/pingcap/tidb/util/ranger"
	"github.com/pingcap/tidb/util/set"
	"go.uber.org/zap"
)

func (p *LogicalUnionScan) exhaustPhysicalPlans(prop *property.PhysicalProperty) []PhysicalPlan {
	childProp := prop.Clone()
	us := PhysicalUnionScan{
		Conditions: p.conditions,
		HandleCol:  p.handleCol,
	}.Init(p.ctx, p.stats, p.blockOffset, childProp)
	return []PhysicalPlan{us}
}

func getMaxSortPrefix(sortCols, allCols []*expression.Column) []int {
	tmpSchema := expression.NewSchema(allCols...)
	sortColOffsets := make([]int, 0, len(sortCols))
	for _, sortCol := range sortCols {
		offset := tmpSchema.ColumnIndex(sortCol)
		if offset == -1 {
			return sortColOffsets
		}
		sortColOffsets = append(sortColOffsets, offset)
	}
	return sortColOffsets
}

func findMaxPrefixLen(candidates [][]*expression.Column, keys []*expression.Column) int {
	maxLen := 0
	for _, candidateKeys := range candidates {
		matchedLen := 0
		for i := range keys {
			if i < len(candidateKeys) && keys[i].Equal(nil, candidateKeys[i]) {
				matchedLen++
			} else {
				break
			}
		}
		if matchedLen > maxLen {
			maxLen = matchedLen
		}
	}
	return maxLen
}

func (p *LogicalJoin) moveEqualToOtherConditions(offsets []int) []expression.Expression {
	// Construct used equal condition set based on the equal condition offsets.
	usedEqConds := set.NewIntSet()
	for _, eqCondIdx := range offsets {
		usedEqConds.Insert(eqCondIdx)
	}

	// Construct otherConds, which is composed of the original other conditions
	// and the remained unused equal conditions.
	numOtherConds := len(p.OtherConditions) + len(p.EqualConditions) - len(offsets)
	otherConds := make([]expression.Expression, len(p.OtherConditions), numOtherConds)
	copy(otherConds, p.OtherConditions)
	for eqCondIdx := range p.EqualConditions {
		if !usedEqConds.Exist(eqCondIdx) {
			otherConds = append(otherConds, p.EqualConditions[eqCondIdx])
		}
	}

	return otherConds
}

// Only if the input required prop is the prefix fo join keys, we can pass through this property.
func (p *PhysicalMergeJoin) tryToGetChildReqProp(prop *property.PhysicalProperty) ([]*property.PhysicalProperty, bool) {
	lProp := property.NewPhysicalProperty(property.RootTaskType, p.LeftJoinKeys, false, math.MaxFloat64, false)
	rProp := property.NewPhysicalProperty(property.RootTaskType, p.RightJoinKeys, false, math.MaxFloat64, false)
	if !prop.IsEmpty() {
		// sort merge join fits the cases of massive ordered data, so desc scan is always expensive.
		all, desc := prop.AllSameOrder()
		if !all || desc {
			return nil, false
		}
		if !prop.IsPrefix(lProp) && !prop.IsPrefix(rProp) {
			return nil, false
		}
		if prop.IsPrefix(rProp) && p.JoinType == LeftOuterJoin {
			return nil, false
		}
		if prop.IsPrefix(lProp) && p.JoinType == RightOuterJoin {
			return nil, false
		}
	}

	return []*property.PhysicalProperty{lProp, rProp}, true
}

func (p *LogicalJoin) getMergeJoin(prop *property.PhysicalProperty) []PhysicalPlan {
	joins := make([]PhysicalPlan, 0, len(p.leftProperties)+1)
	// The leftProperties caches all the possible properties that are provided by its children.
	for _, lhsChildProperty := range p.leftProperties {
		offsets := getMaxSortPrefix(lhsChildProperty, p.LeftJoinKeys)
		if len(offsets) == 0 {
			continue
		}

		leftKeys := lhsChildProperty[:len(offsets)]
		rightKeys := expression.NewSchema(p.RightJoinKeys...).ColumnsByIndices(offsets)

		prefixLen := findMaxPrefixLen(p.rightProperties, rightKeys)
		if prefixLen == 0 {
			continue
		}

		leftKeys = leftKeys[:prefixLen]
		rightKeys = rightKeys[:prefixLen]
		offsets = offsets[:prefixLen]
		baseJoin := basePhysicalJoin{
			JoinType:        p.JoinType,
			LeftConditions:  p.LeftConditions,
			RightConditions: p.RightConditions,
			DefaultValues:   p.DefaultValues,
			LeftJoinKeys:    leftKeys,
			RightJoinKeys:   rightKeys,
		}
		mergeJoin := PhysicalMergeJoin{basePhysicalJoin: baseJoin}.Init(p.ctx, p.stats.ScaleByExpectCnt(prop.ExpectedCnt), p.blockOffset)
		mergeJoin.SetSchema(p.schema)
		mergeJoin.OtherConditions = p.moveEqualToOtherConditions(offsets)
		mergeJoin.initCompareFuncs()
		if reqProps, ok := mergeJoin.tryToGetChildReqProp(prop); ok {
			// Adjust expected count for children nodes.
			if prop.ExpectedCnt < p.stats.RowCount {
				expCntScale := prop.ExpectedCnt / p.stats.RowCount
				reqProps[0].ExpectedCnt = p.children[0].statsInfo().RowCount * expCntScale
				reqProps[1].ExpectedCnt = p.children[1].statsInfo().RowCount * expCntScale
			}
			mergeJoin.childrenReqProps = reqProps
			joins = append(joins, mergeJoin)
		}
	}
	// If TiDB_SMJ hint is existed, it should consider enforce merge join,
	// because we can't trust lhsChildProperty completely.
	if (p.preferJoinType & preferMergeJoin) > 0 {
		joins = append(joins, p.getEnforcedMergeJoin(prop)...)
	}

	return joins
}

// Change JoinKeys order, by offsets array
// offsets array is generate by prop check
func getNewJoinKeysByOffsets(oldJoinKeys []*expression.Column, offsets []int) []*expression.Column {
	newKeys := make([]*expression.Column, 0, len(oldJoinKeys))
	for _, offset := range offsets {
		newKeys = append(newKeys, oldJoinKeys[offset])
	}
	for pos, key := range oldJoinKeys {
		isExist := false
		for _, p := range offsets {
			if p == pos {
				isExist = true
				break
			}
		}
		if !isExist {
			newKeys = append(newKeys, key)
		}
	}
	return newKeys
}

func (p *LogicalJoin) getEnforcedMergeJoin(prop *property.PhysicalProperty) []PhysicalPlan {
	// Check whether SMJ can satisfy the required property
	offsets := make([]int, 0, len(p.LeftJoinKeys))
	all, desc := prop.AllSameOrder()
	if !all {
		return nil
	}
	for _, item := range prop.Items {
		isExist := false
		for joinKeyPos := 0; joinKeyPos < len(p.LeftJoinKeys); joinKeyPos++ {
			var key *expression.Column
			if item.Col.Equal(p.ctx, p.LeftJoinKeys[joinKeyPos]) {
				key = p.LeftJoinKeys[joinKeyPos]
			}
			if item.Col.Equal(p.ctx, p.RightJoinKeys[joinKeyPos]) {
				key = p.RightJoinKeys[joinKeyPos]
			}
			if key == nil {
				continue
			}
			for i := 0; i < len(offsets); i++ {
				if offsets[i] == joinKeyPos {
					isExist = true
					break
				}
			}
			if !isExist {
				offsets = append(offsets, joinKeyPos)
			}
			isExist = true
			break
		}
		if !isExist {
			return nil
		}
	}
	// Generate the enforced sort merge join
	leftKeys := getNewJoinKeysByOffsets(p.LeftJoinKeys, offsets)
	rightKeys := getNewJoinKeysByOffsets(p.RightJoinKeys, offsets)
	lProp := property.NewPhysicalProperty(property.RootTaskType, leftKeys, desc, math.MaxFloat64, true)
	rProp := property.NewPhysicalProperty(property.RootTaskType, rightKeys, desc, math.MaxFloat64, true)
	baseJoin := basePhysicalJoin{
		JoinType:        p.JoinType,
		LeftConditions:  p.LeftConditions,
		RightConditions: p.RightConditions,
		DefaultValues:   p.DefaultValues,
		LeftJoinKeys:    leftKeys,
		RightJoinKeys:   rightKeys,
		OtherConditions: p.OtherConditions,
	}
	enforcedPhysicalMergeJoin := PhysicalMergeJoin{basePhysicalJoin: baseJoin}.Init(p.ctx, p.stats.ScaleByExpectCnt(prop.ExpectedCnt), p.blockOffset)
	enforcedPhysicalMergeJoin.SetSchema(p.schema)
	enforcedPhysicalMergeJoin.childrenReqProps = []*property.PhysicalProperty{lProp, rProp}
	enforcedPhysicalMergeJoin.initCompareFuncs()
	return []PhysicalPlan{enforcedPhysicalMergeJoin}
}

func (p *PhysicalMergeJoin) initCompareFuncs() {
	p.CompareFuncs = make([]expression.CompareFunc, 0, len(p.LeftJoinKeys))
	for i := range p.LeftJoinKeys {
		p.CompareFuncs = append(p.CompareFuncs, expression.GetCmpFunction(p.LeftJoinKeys[i], p.RightJoinKeys[i]))
	}
}

func (p *LogicalJoin) getHashJoins(prop *property.PhysicalProperty) []PhysicalPlan {
	if !prop.IsEmpty() { // hash join doesn't promise any orders
		return nil
	}
	joins := make([]PhysicalPlan, 0, 2)
	switch p.JoinType {
	case SemiJoin, AntiSemiJoin, LeftOuterSemiJoin, AntiLeftOuterSemiJoin, LeftOuterJoin:
		joins = append(joins, p.getHashJoin(prop, 1))
	case RightOuterJoin:
		joins = append(joins, p.getHashJoin(prop, 0))
	case InnerJoin:
		joins = append(joins, p.getHashJoin(prop, 1))
		joins = append(joins, p.getHashJoin(prop, 0))
	}
	return joins
}

func (p *LogicalJoin) getHashJoin(prop *property.PhysicalProperty, innerIdx int) *PhysicalHashJoin {
	chReqProps := make([]*property.PhysicalProperty, 2)
	chReqProps[innerIdx] = &property.PhysicalProperty{ExpectedCnt: math.MaxFloat64}
	chReqProps[1-innerIdx] = &property.PhysicalProperty{ExpectedCnt: math.MaxFloat64}
	if prop.ExpectedCnt < p.stats.RowCount {
		expCntScale := prop.ExpectedCnt / p.stats.RowCount
		chReqProps[1-innerIdx].ExpectedCnt = p.children[1-innerIdx].statsInfo().RowCount * expCntScale
	}
	baseJoin := basePhysicalJoin{
		LeftConditions:  p.LeftConditions,
		RightConditions: p.RightConditions,
		OtherConditions: p.OtherConditions,
		LeftJoinKeys:    p.LeftJoinKeys,
		RightJoinKeys:   p.RightJoinKeys,
		JoinType:        p.JoinType,
		DefaultValues:   p.DefaultValues,
		InnerChildIdx:   innerIdx,
	}
	hashJoin := PhysicalHashJoin{
		basePhysicalJoin: baseJoin,
		EqualConditions:  p.EqualConditions,
		Concurrency:      uint(p.ctx.GetSessionVars().HashJoinConcurrency),
	}.Init(p.ctx, p.stats.ScaleByExpectCnt(prop.ExpectedCnt), p.blockOffset, chReqProps...)
	hashJoin.SetSchema(p.schema)
	return hashJoin
}

// When inner plan is TableReader, the parameter `ranges` will be nil. Because pk only have one column. So all of its range
// is generated during execution time.
func (p *LogicalJoin) constructIndexJoin(
	prop *property.PhysicalProperty,
	outerIdx int,
	innerTask task,
	ranges []*ranger.Range,
	keyOff2IdxOff []int,
	path *accessPath,
	compareFilters *ColWithCmpFuncManager,
) []PhysicalPlan {
	joinType := p.JoinType
	var (
		innerJoinKeys []*expression.Column
		outerJoinKeys []*expression.Column
	)
	if outerIdx == 0 {
		outerJoinKeys = p.LeftJoinKeys
		innerJoinKeys = p.RightJoinKeys
	} else {
		innerJoinKeys = p.LeftJoinKeys
		outerJoinKeys = p.RightJoinKeys
	}
	chReqProps := make([]*property.PhysicalProperty, 2)
	chReqProps[outerIdx] = &property.PhysicalProperty{TaskTp: property.RootTaskType, ExpectedCnt: math.MaxFloat64, Items: prop.Items}
	if prop.ExpectedCnt < p.stats.RowCount {
		expCntScale := prop.ExpectedCnt / p.stats.RowCount
		chReqProps[outerIdx].ExpectedCnt = p.children[outerIdx].statsInfo().RowCount * expCntScale
	}
	newInnerKeys := make([]*expression.Column, 0, len(innerJoinKeys))
	newOuterKeys := make([]*expression.Column, 0, len(outerJoinKeys))
	newKeyOff := make([]int, 0, len(keyOff2IdxOff))
	newOtherConds := make([]expression.Expression, len(p.OtherConditions), len(p.OtherConditions)+len(p.EqualConditions))
	copy(newOtherConds, p.OtherConditions)
	for keyOff, idxOff := range keyOff2IdxOff {
		if keyOff2IdxOff[keyOff] < 0 {
			newOtherConds = append(newOtherConds, p.EqualConditions[keyOff])
			continue
		}
		newInnerKeys = append(newInnerKeys, innerJoinKeys[keyOff])
		newOuterKeys = append(newOuterKeys, outerJoinKeys[keyOff])
		newKeyOff = append(newKeyOff, idxOff)
	}
	baseJoin := basePhysicalJoin{
		InnerChildIdx:   1 - outerIdx,
		LeftConditions:  p.LeftConditions,
		RightConditions: p.RightConditions,
		OtherConditions: newOtherConds,
		JoinType:        joinType,
		OuterJoinKeys:   newOuterKeys,
		InnerJoinKeys:   newInnerKeys,
		DefaultValues:   p.DefaultValues,
	}
	join := PhysicalIndexJoin{
		basePhysicalJoin: baseJoin,
		innerTask:        innerTask,
		KeyOff2IdxOff:    newKeyOff,
		Ranges:           ranges,
		CompareFilters:   compareFilters,
	}.Init(p.ctx, p.stats.ScaleByExpectCnt(prop.ExpectedCnt), p.blockOffset, chReqProps...)
	if path != nil {
		join.IdxColLens = path.idxColLens
	}
	join.SetSchema(p.schema)
	return []PhysicalPlan{join}
}

func (p *LogicalJoin) constructIndexMergeJoin(
	prop *property.PhysicalProperty,
	outerIdx int,
	innerTask task,
	ranges []*ranger.Range,
	keyOff2IdxOff []int,
	path *accessPath,
	compareFilters *ColWithCmpFuncManager,
) []PhysicalPlan {
	indexJoins := p.constructIndexJoin(prop, outerIdx, innerTask, ranges, keyOff2IdxOff, path, compareFilters)
	indexMergeJoins := make([]PhysicalPlan, 0, len(indexJoins))
	for _, plan := range indexJoins {
		join := plan.(*PhysicalIndexJoin)
		// isOuterKeysPrefix means whether the outer join keys are the prefix of the prop items.
		isOuterKeysPrefix := len(join.OuterJoinKeys) <= len(prop.Items)
		compareFuncs := make([]expression.CompareFunc, 0, len(join.OuterJoinKeys))
		outerCompareFuncs := make([]expression.CompareFunc, 0, len(join.OuterJoinKeys))
		for i := range join.OuterJoinKeys {
			if isOuterKeysPrefix && !prop.Items[i].Col.Equal(nil, join.OuterJoinKeys[i]) {
				isOuterKeysPrefix = false
			}
			compareFuncs = append(compareFuncs, expression.GetCmpFunction(join.OuterJoinKeys[i], join.InnerJoinKeys[i]))
			outerCompareFuncs = append(outerCompareFuncs, expression.GetCmpFunction(join.OuterJoinKeys[i], join.OuterJoinKeys[i]))
		}
		// canKeepOuterOrder means whether the prop items are the prefix of the outer join keys.
		canKeepOuterOrder := len(prop.Items) <= len(join.OuterJoinKeys)
		for i := 0; canKeepOuterOrder && i < len(prop.Items); i++ {
			if !prop.Items[i].Col.Equal(nil, join.OuterJoinKeys[i]) {
				canKeepOuterOrder = false
			}
		}
		// Since index merge join requires prop items the prefix of outer join keys
		// or outer join keys the prefix of the prop items. So we need `canKeepOuterOrder` or
		// `isOuterKeysPrefix` to be true.
		if canKeepOuterOrder || isOuterKeysPrefix {
			indexMergeJoin := PhysicalIndexMergeJoin{
				PhysicalIndexJoin: *join,
				NeedOuterSort:     !isOuterKeysPrefix,
				CompareFuncs:      compareFuncs,
				OuterCompareFuncs: outerCompareFuncs,
			}.Init(p.ctx)
			indexMergeJoins = append(indexMergeJoins, indexMergeJoin)
		}
	}
	return indexMergeJoins
}

func (p *LogicalJoin) constructIndexHashJoin(
	prop *property.PhysicalProperty,
	outerIdx int,
	innerTask task,
	ranges []*ranger.Range,
	keyOff2IdxOff []int,
	path *accessPath,
	compareFilters *ColWithCmpFuncManager,
) []PhysicalPlan {
	// TODO(xuhuaiyu): support keep outer order for indexHashJoin.
	if !prop.IsEmpty() {
		return nil
	}
	indexJoins := p.constructIndexJoin(prop, outerIdx, innerTask, ranges, keyOff2IdxOff, path, compareFilters)
	indexHashJoins := make([]PhysicalPlan, 0, len(indexJoins))
	for _, plan := range indexJoins {
		join := plan.(*PhysicalIndexJoin)
		indexHashJoin := PhysicalIndexHashJoin{
			PhysicalIndexJoin: *join,
			keepOuterOrder:    false,
		}.Init(p.ctx)
		indexHashJoins = append(indexHashJoins, indexHashJoin)
	}
	return indexHashJoins
}

// getIndexJoinByOuterIdx will generate index join by outerIndex. OuterIdx points out the outer child.
// First of all, we'll check whether the inner child is DataSource.
// Then, we will extract the join keys of p's equal conditions. Then check whether all of them are just the primary key
// or match some part of on index. If so we will choose the best one and construct a index join.
func (p *LogicalJoin) getIndexJoinByOuterIdx(prop *property.PhysicalProperty, outerIdx int) (joins []PhysicalPlan) {
	outerChild, innerChild := p.children[outerIdx], p.children[1-outerIdx]
	all, _ := prop.AllSameOrder()
	// If the order by columns are not all from outer child, index join cannot promise the order.
	if !prop.AllColsFromSchema(outerChild.Schema()) || !all {
		return nil
	}
	var (
		innerJoinKeys []*expression.Column
		outerJoinKeys []*expression.Column
	)
	if outerIdx == 0 {
		outerJoinKeys = p.LeftJoinKeys
		innerJoinKeys = p.RightJoinKeys
	} else {
		innerJoinKeys = p.LeftJoinKeys
		outerJoinKeys = p.RightJoinKeys
	}
	ds, isDataSource := innerChild.(*DataSource)
	us, isUnionScan := innerChild.(*LogicalUnionScan)
	if !isDataSource && !isUnionScan {
		return nil
	}
	if isUnionScan {
		// The child of union scan may be union all for partition table.
		ds, isDataSource = us.Children()[0].(*DataSource)
		if !isDataSource {
			return nil
		}
	}
	var avgInnerRowCnt float64
	if outerChild.statsInfo().RowCount > 0 {
		avgInnerRowCnt = p.equalCondOutCnt / outerChild.statsInfo().RowCount
	}
	joins = p.buildIndexJoinInner2TableScan(prop, ds, innerJoinKeys, outerJoinKeys, outerIdx, us, avgInnerRowCnt)
	if joins != nil {
		return
	}
	return p.buildIndexJoinInner2IndexScan(prop, ds, innerJoinKeys, outerJoinKeys, outerIdx, us, avgInnerRowCnt)
}

// buildIndexJoinInner2TableScan builds a TableScan as the inner child for an
// IndexJoin if possible.
// If the inner side of a index join is a TableScan, only one tuple will be
// fetched from the inner side for every tuple from the outer side. This will be
// promised to be no worse than building IndexScan as the inner child.
func (p *LogicalJoin) buildIndexJoinInner2TableScan(
	prop *property.PhysicalProperty, ds *DataSource, innerJoinKeys, outerJoinKeys []*expression.Column,
	outerIdx int, us *LogicalUnionScan, avgInnerRowCnt float64) (joins []PhysicalPlan) {
	var tblPath *accessPath
	for _, path := range ds.possibleAccessPaths {
		if path.isTablePath {
			tblPath = path
			break
		}
	}
	if tblPath == nil {
		return nil
	}
	pkCol := ds.getPKIsHandleCol()
	if pkCol == nil {
		return nil
	}
	keyOff2IdxOff := make([]int, len(innerJoinKeys))
	pkMatched := false
	for i, key := range innerJoinKeys {
		if !key.Equal(nil, pkCol) {
			keyOff2IdxOff[i] = -1
			continue
		}
		pkMatched = true
		keyOff2IdxOff[i] = 0
	}
<<<<<<< HEAD
	// if DataSource prefer flash, then inner child of index join can't be the index scan.
	if ds.preferStoreType&preferTiFlash != 0 {
		return nil
	}

=======
	if !pkMatched {
		return nil
	}
	joins = make([]PhysicalPlan, 0, 3)
	innerTask := p.constructInnerTableScanTask(ds, pkCol, outerJoinKeys, us, false, avgInnerRowCnt)
	joins = append(joins, p.constructIndexJoin(prop, outerIdx, innerTask, nil, keyOff2IdxOff, nil, nil)...)
	// The index merge join's inner plan is different from index join, so we
	// should construct another inner plan for it.
	innerTask2 := p.constructInnerTableScanTask(ds, pkCol, outerJoinKeys, us, true, avgInnerRowCnt)
	joins = append(joins, p.constructIndexMergeJoin(prop, outerIdx, innerTask2, nil, keyOff2IdxOff, nil, nil)...)
	// We can reuse the `innerTask` here since index nested loop hash join
	// do not need the inner child to promise the order.
	joins = append(joins, p.constructIndexHashJoin(prop, outerIdx, innerTask, nil, keyOff2IdxOff, nil, nil)...)
	return joins
}

func (p *LogicalJoin) buildIndexJoinInner2IndexScan(
	prop *property.PhysicalProperty, ds *DataSource, innerJoinKeys, outerJoinKeys []*expression.Column,
	outerIdx int, us *LogicalUnionScan, avgInnerRowCnt float64) (joins []PhysicalPlan) {
>>>>>>> b25b703c
	helper := &indexJoinBuildHelper{join: p}
	for _, path := range ds.possibleAccessPaths {
		if path.isTablePath {
			continue
		}
		emptyRange, err := helper.analyzeLookUpFilters(path, ds, innerJoinKeys)
		if emptyRange {
			return nil
		}
		if err != nil {
			logutil.BgLogger().Warn("build index join failed", zap.Error(err))
		}
	}
	if helper.chosenPath == nil {
		return nil
	}
	keyOff2IdxOff := make([]int, len(innerJoinKeys))
	for i := range keyOff2IdxOff {
		keyOff2IdxOff[i] = -1
	}
	for idxOff, keyOff := range helper.idxOff2KeyOff {
		if keyOff != -1 {
			keyOff2IdxOff[keyOff] = idxOff
		}
	}
	joins = make([]PhysicalPlan, 0, 3)
	rangeInfo := helper.buildRangeDecidedByInformation(helper.chosenPath.idxCols, outerJoinKeys)
	innerTask := p.constructInnerIndexScanTask(ds, helper.chosenPath, helper.chosenRemained, outerJoinKeys, us, rangeInfo, false, avgInnerRowCnt)

	joins = append(joins, p.constructIndexJoin(prop, outerIdx, innerTask, helper.chosenRanges, keyOff2IdxOff, helper.chosenPath, helper.lastColManager)...)
	// The index merge join's inner plan is different from index join, so we
	// should construct another inner plan for it.
	innerTask2 := p.constructInnerIndexScanTask(ds, helper.chosenPath, helper.chosenRemained, outerJoinKeys, us, rangeInfo, true, avgInnerRowCnt)
	joins = append(joins, p.constructIndexMergeJoin(prop, outerIdx, innerTask2, helper.chosenRanges, keyOff2IdxOff, helper.chosenPath, helper.lastColManager)...)
	// We can reuse the `innerTask` here since index nested loop hash join
	// do not need the inner child to promise the order.
	joins = append(joins, p.constructIndexHashJoin(prop, outerIdx, innerTask, helper.chosenRanges, keyOff2IdxOff, helper.chosenPath, helper.lastColManager)...)
	return joins
}

type indexJoinBuildHelper struct {
	join *LogicalJoin

	chosenIndexInfo *model.IndexInfo
	maxUsedCols     int
	chosenAccess    []expression.Expression
	chosenRemained  []expression.Expression
	idxOff2KeyOff   []int
	lastColManager  *ColWithCmpFuncManager
	chosenRanges    []*ranger.Range
	chosenPath      *accessPath

	curPossibleUsedKeys []*expression.Column
	curNotUsedIndexCols []*expression.Column
	curNotUsedColLens   []int
	curIdxOff2KeyOff    []int
}

func (ijHelper *indexJoinBuildHelper) buildRangeDecidedByInformation(idxCols []*expression.Column, outerJoinKeys []*expression.Column) string {
	buffer := bytes.NewBufferString("[")
	isFirst := true
	for idxOff, keyOff := range ijHelper.idxOff2KeyOff {
		if keyOff == -1 {
			continue
		}
		if !isFirst {
			buffer.WriteString(" ")
		} else {
			isFirst = false
		}
		buffer.WriteString(fmt.Sprintf("eq(%v, %v)", idxCols[idxOff], outerJoinKeys[keyOff]))
	}
	for _, access := range ijHelper.chosenAccess {
		if !isFirst {
			buffer.WriteString(" ")
		} else {
			isFirst = false
		}
		buffer.WriteString(fmt.Sprintf("%v", access))
	}
	buffer.WriteString("]")
	return buffer.String()
}

// constructInnerTableScanTask is specially used to construct the inner plan for PhysicalIndexJoin.
func (p *LogicalJoin) constructInnerTableScanTask(
	ds *DataSource,
	pk *expression.Column,
	outerJoinKeys []*expression.Column,
	us *LogicalUnionScan,
	keepOrder bool,
	rowCount float64,
) task {
	ranges := ranger.FullIntRange(mysql.HasUnsignedFlag(pk.RetType.Flag))
	ts := PhysicalTableScan{
		Table:           ds.tableInfo,
		Columns:         ds.Columns,
		TableAsName:     ds.TableAsName,
		DBName:          ds.DBName,
		filterCondition: ds.pushedDownConds,
		Ranges:          ranges,
		rangeDecidedBy:  outerJoinKeys,
		StoreType:       kv.TiKV,
		KeepOrder:       keepOrder,
	}.Init(ds.ctx, ds.blockOffset)
	if ds.preferStoreType&preferTiFlash != 0 {
		ts.StoreType = kv.TiFlash
	} else {
		ts.StoreType = kv.TiKV
	}
	ts.SetSchema(ds.schema)
	ts.stats = &property.StatsInfo{
		// TableScan as inner child of IndexJoin can return at most 1 tuple for each outer row.
		RowCount:     math.Min(1.0, rowCount),
		StatsVersion: ds.stats.StatsVersion,
		// Cardinality would not be used in cost computation of IndexJoin, set leave it as default nil.
	}
	for i := range ds.stats.Cardinality {
		ds.stats.Cardinality[i] = 1
	}
	rowSize := ds.TblColHists.GetAvgRowSize(ds.TblCols, false)
	copTask := &copTask{
		tablePlan:         ts,
		indexPlanFinished: true,
		cst:               ScanFactor * rowSize * ts.stats.RowCount,
		tblColHists:       ds.TblColHists,
		keepOrder:         ts.KeepOrder,
	}
	selStats := ts.stats.Scale(selectionFactor)
	ts.addPushedDownSelection(copTask, selStats)
	t := finishCopTask(ds.ctx, copTask).(*rootTask)
	reader := t.p
	t.p = p.constructInnerUnionScan(us, reader)
	return t
}

func (p *LogicalJoin) constructInnerUnionScan(us *LogicalUnionScan, reader PhysicalPlan) PhysicalPlan {
	if us == nil {
		return reader
	}
	// Use `reader.stats` instead of `us.stats` because it should be more accurate. No need to specify
	// childrenReqProps now since we have got reader already.
	physicalUnionScan := PhysicalUnionScan{
		Conditions: us.conditions,
		HandleCol:  us.handleCol,
	}.Init(us.ctx, reader.statsInfo(), us.blockOffset, nil)
	physicalUnionScan.SetChildren(reader)
	return physicalUnionScan
}

// constructInnerIndexScanTask is specially used to construct the inner plan for PhysicalIndexJoin.
func (p *LogicalJoin) constructInnerIndexScanTask(
	ds *DataSource,
	path *accessPath,
	filterConds []expression.Expression,
	outerJoinKeys []*expression.Column,
	us *LogicalUnionScan,
	rangeInfo string,
	keepOrder bool,
	rowCount float64,
) task {
	is := PhysicalIndexScan{
		Table:            ds.tableInfo,
		TableAsName:      ds.TableAsName,
		DBName:           ds.DBName,
		Columns:          ds.Columns,
		Index:            path.index,
		IdxCols:          path.idxCols,
		IdxColLens:       path.idxColLens,
		dataSourceSchema: ds.schema,
		KeepOrder:        keepOrder,
		Ranges:           ranger.FullRange(),
		rangeInfo:        rangeInfo,
	}.Init(ds.ctx, ds.blockOffset)
	is.stats = ds.tableStats.ScaleByExpectCnt(rowCount)
	cop := &copTask{
		indexPlan:   is,
		tblColHists: ds.TblColHists,
		tblCols:     ds.TblCols,
		keepOrder:   is.KeepOrder,
	}
	if !isCoveringIndex(ds.schema.Columns, path.fullIdxCols, path.fullIdxColLens, is.Table.PKIsHandle) {
		// On this way, it's double read case.
		ts := PhysicalTableScan{Columns: ds.Columns, Table: is.Table, TableAsName: ds.TableAsName}.Init(ds.ctx, ds.blockOffset)
		ts.SetSchema(is.dataSourceSchema)
		cop.tablePlan = ts
	}
	is.initSchema(ds.id, path.index, path.fullIdxCols, cop.tablePlan != nil)
	rowSize := is.indexScanRowSize(path.index, ds)
	cop.cst = rowCount * rowSize * ScanFactor
	indexConds, tblConds := splitIndexFilterConditions(filterConds, path.fullIdxCols, path.fullIdxColLens, ds.tableInfo)
	tmpPath := &accessPath{
		indexFilters:     indexConds,
		tableFilters:     tblConds,
		countAfterAccess: rowCount,
	}
	// Assume equal conditions used by index join and other conditions are independent.
	if len(indexConds) > 0 {
		selectivity, _, err := ds.tableStats.HistColl.Selectivity(ds.ctx, indexConds)
		if err != nil {
			logutil.BgLogger().Debug("calculate selectivity failed, use selection factor", zap.Error(err))
			selectivity = selectionFactor
		}
		tmpPath.countAfterIndex = rowCount * selectivity
	}
	selectivity := ds.stats.RowCount / ds.tableStats.RowCount
	finalStats := ds.stats.ScaleByExpectCnt(selectivity * rowCount)
	is.addPushedDownSelection(cop, ds, tmpPath, finalStats)
	t := finishCopTask(ds.ctx, cop).(*rootTask)
	reader := t.p
	t.p = p.constructInnerUnionScan(us, reader)
	return t
}

var symmetricOp = map[string]string{
	ast.LT: ast.GT,
	ast.GE: ast.LE,
	ast.GT: ast.LT,
	ast.LE: ast.GE,
}

// ColWithCmpFuncManager is used in index join to handle the column with compare functions(>=, >, <, <=).
// It stores the compare functions and build ranges in execution phase.
type ColWithCmpFuncManager struct {
	targetCol         *expression.Column
	colLength         int
	OpType            []string
	opArg             []expression.Expression
	tmpConstant       []*expression.Constant
	affectedColSchema *expression.Schema
	compareFuncs      []chunk.CompareFunc
}

func (cwc *ColWithCmpFuncManager) appendNewExpr(opName string, arg expression.Expression, affectedCols []*expression.Column) {
	cwc.OpType = append(cwc.OpType, opName)
	cwc.opArg = append(cwc.opArg, arg)
	cwc.tmpConstant = append(cwc.tmpConstant, &expression.Constant{RetType: cwc.targetCol.RetType})
	for _, col := range affectedCols {
		if cwc.affectedColSchema.Contains(col) {
			continue
		}
		cwc.compareFuncs = append(cwc.compareFuncs, chunk.GetCompareFunc(col.RetType))
		cwc.affectedColSchema.Append(col)
	}
}

// CompareRow compares the rows for deduplicate.
func (cwc *ColWithCmpFuncManager) CompareRow(lhs, rhs chunk.Row) int {
	for i, col := range cwc.affectedColSchema.Columns {
		ret := cwc.compareFuncs[i](lhs, col.Index, rhs, col.Index)
		if ret != 0 {
			return ret
		}
	}
	return 0
}

// BuildRangesByRow will build range of the given row. It will eval each function's arg then call BuildRange.
func (cwc *ColWithCmpFuncManager) BuildRangesByRow(ctx sessionctx.Context, row chunk.Row) ([]*ranger.Range, error) {
	exprs := make([]expression.Expression, len(cwc.OpType))
	for i, opType := range cwc.OpType {
		constantArg, err := cwc.opArg[i].Eval(row)
		if err != nil {
			return nil, err
		}
		cwc.tmpConstant[i].Value = constantArg
		newExpr, err := expression.NewFunction(ctx, opType, types.NewFieldType(mysql.TypeTiny), cwc.targetCol, cwc.tmpConstant[i])
		if err != nil {
			return nil, err
		}
		exprs = append(exprs, newExpr)
	}
	ranges, err := ranger.BuildColumnRange(exprs, ctx.GetSessionVars().StmtCtx, cwc.targetCol.RetType, cwc.colLength)
	if err != nil {
		return nil, err
	}
	return ranges, nil
}

func (cwc *ColWithCmpFuncManager) resolveIndices(schema *expression.Schema) (err error) {
	for i := range cwc.opArg {
		cwc.opArg[i], err = cwc.opArg[i].ResolveIndices(schema)
		if err != nil {
			return err
		}
	}
	return nil
}

// String implements Stringer interface.
func (cwc *ColWithCmpFuncManager) String() string {
	buffer := bytes.NewBufferString("")
	for i := range cwc.OpType {
		buffer.WriteString(fmt.Sprintf("%v(%v, %v)", cwc.OpType[i], cwc.targetCol, cwc.opArg[i]))
		if i < len(cwc.OpType)-1 {
			buffer.WriteString(" ")
		}
	}
	return buffer.String()
}

func (ijHelper *indexJoinBuildHelper) resetContextForIndex(innerKeys []*expression.Column, idxCols []*expression.Column, colLens []int) {
	tmpSchema := expression.NewSchema(innerKeys...)
	ijHelper.curIdxOff2KeyOff = make([]int, len(idxCols))
	ijHelper.curNotUsedIndexCols = make([]*expression.Column, 0, len(idxCols))
	ijHelper.curNotUsedColLens = make([]int, 0, len(idxCols))
	for i, idxCol := range idxCols {
		ijHelper.curIdxOff2KeyOff[i] = tmpSchema.ColumnIndex(idxCol)
		if ijHelper.curIdxOff2KeyOff[i] >= 0 {
			continue
		}
		ijHelper.curNotUsedIndexCols = append(ijHelper.curNotUsedIndexCols, idxCol)
		ijHelper.curNotUsedColLens = append(ijHelper.curNotUsedColLens, colLens[i])
	}
}

// findUsefulEqAndInFilters analyzes the pushedDownConds held by inner child and split them to three parts.
// usefulEqOrInFilters is the continuous eq/in conditions on current unused index columns.
// uselessFilters is the conditions which cannot be used for building ranges.
// remainingRangeCandidates is the other conditions for future use.
func (ijHelper *indexJoinBuildHelper) findUsefulEqAndInFilters(innerPlan *DataSource) (usefulEqOrInFilters, uselessFilters, remainingRangeCandidates []expression.Expression) {
	uselessFilters = make([]expression.Expression, 0, len(innerPlan.pushedDownConds))
	var remainedEqOrIn []expression.Expression
	// Extract the eq/in functions of possible join key.
	// you can see the comment of ExtractEqAndInCondition to get the meaning of the second return value.
	usefulEqOrInFilters, remainedEqOrIn, remainingRangeCandidates, _ = ranger.ExtractEqAndInCondition(
		innerPlan.ctx, innerPlan.pushedDownConds,
		ijHelper.curNotUsedIndexCols,
		ijHelper.curNotUsedColLens,
	)
	uselessFilters = append(uselessFilters, remainedEqOrIn...)
	return usefulEqOrInFilters, uselessFilters, remainingRangeCandidates
}

// buildLastColManager analyze the `OtherConditions` of join to see whether there're some filters can be used in manager.
// The returned value is just for outputting explain information
func (ijHelper *indexJoinBuildHelper) buildLastColManager(nextCol *expression.Column,
	innerPlan *DataSource, cwc *ColWithCmpFuncManager) []expression.Expression {
	var lastColAccesses []expression.Expression
loopOtherConds:
	for _, filter := range ijHelper.join.OtherConditions {
		sf, ok := filter.(*expression.ScalarFunction)
		if !ok || !(sf.FuncName.L == ast.LE || sf.FuncName.L == ast.LT || sf.FuncName.L == ast.GE || sf.FuncName.L == ast.GT) {
			continue
		}
		var funcName string
		var anotherArg expression.Expression
		if lCol, ok := sf.GetArgs()[0].(*expression.Column); ok && lCol.Equal(nil, nextCol) {
			anotherArg = sf.GetArgs()[1]
			funcName = sf.FuncName.L
		} else if rCol, ok := sf.GetArgs()[1].(*expression.Column); ok && rCol.Equal(nil, nextCol) {
			anotherArg = sf.GetArgs()[0]
			// The column manager always build expression in the form of col op arg1.
			// So we need use the symmetric one of the current function.
			funcName = symmetricOp[sf.FuncName.L]
		} else {
			continue
		}
		affectedCols := expression.ExtractColumns(anotherArg)
		if len(affectedCols) == 0 {
			continue
		}
		for _, col := range affectedCols {
			if innerPlan.schema.Contains(col) {
				continue loopOtherConds
			}
		}
		lastColAccesses = append(lastColAccesses, sf)
		cwc.appendNewExpr(funcName, anotherArg, affectedCols)
	}
	return lastColAccesses
}

// removeUselessEqAndInFunc removes the useless eq/in conditions. It's designed for the following case:
//   t1 join t2 on t1.a=t2.a and t1.c=t2.c where t1.b > t2.b-10 and t1.b < t2.b+10 there's index(a, b, c) on t1.
//   In this case the curIdxOff2KeyOff is [0 -1 1] and the notKeyEqAndIn is [].
//   It's clearly that the column c cannot be used to access data. So we need to remove it and reset the IdxOff2KeyOff to
//   [0 -1 -1].
//   So that we can use t1.a=t2.a and t1.b > t2.b-10 and t1.b < t2.b+10 to build ranges then access data.
func (ijHelper *indexJoinBuildHelper) removeUselessEqAndInFunc(
	idxCols []*expression.Column,
	notKeyEqAndIn []expression.Expression) (
	usefulEqAndIn, uselessOnes []expression.Expression,
) {
	ijHelper.curPossibleUsedKeys = make([]*expression.Column, 0, len(idxCols))
	for idxColPos, notKeyColPos := 0, 0; idxColPos < len(idxCols); idxColPos++ {
		if ijHelper.curIdxOff2KeyOff[idxColPos] != -1 {
			ijHelper.curPossibleUsedKeys = append(ijHelper.curPossibleUsedKeys, idxCols[idxColPos])
			continue
		}
		if notKeyColPos < len(notKeyEqAndIn) && ijHelper.curNotUsedIndexCols[notKeyColPos].Equal(nil, idxCols[idxColPos]) {
			notKeyColPos++
			continue
		}
		for i := idxColPos + 1; i < len(idxCols); i++ {
			ijHelper.curIdxOff2KeyOff[i] = -1
		}
		remained := make([]expression.Expression, 0, len(notKeyEqAndIn)-notKeyColPos)
		remained = append(remained, notKeyEqAndIn[notKeyColPos:]...)
		notKeyEqAndIn = notKeyEqAndIn[:notKeyColPos]
		return notKeyEqAndIn, remained
	}
	return notKeyEqAndIn, nil
}

func (ijHelper *indexJoinBuildHelper) analyzeLookUpFilters(path *accessPath, innerPlan *DataSource, innerJoinKeys []*expression.Column) (emptyRange bool, err error) {
	if len(path.idxCols) == 0 {
		return false, nil
	}
	accesses := make([]expression.Expression, 0, len(path.idxCols))
	ijHelper.resetContextForIndex(innerJoinKeys, path.idxCols, path.idxColLens)
	notKeyEqAndIn, remained, rangeFilterCandidates := ijHelper.findUsefulEqAndInFilters(innerPlan)
	var remainedEqAndIn []expression.Expression
	notKeyEqAndIn, remainedEqAndIn = ijHelper.removeUselessEqAndInFunc(path.idxCols, notKeyEqAndIn)
	matchedKeyCnt := len(ijHelper.curPossibleUsedKeys)
	// If no join key is matched while join keys actually are not empty. We don't choose index join for now.
	if matchedKeyCnt <= 0 && len(innerJoinKeys) > 0 {
		return false, nil
	}
	accesses = append(accesses, notKeyEqAndIn...)
	remained = append(remained, remainedEqAndIn...)
	lastColPos := matchedKeyCnt + len(notKeyEqAndIn)
	// There should be some equal conditions. But we don't need that there must be some join key in accesses here.
	// A more strict check is applied later.
	if lastColPos <= 0 {
		return false, nil
	}
	// If all the index columns are covered by eq/in conditions, we don't need to consider other conditions anymore.
	if lastColPos == len(path.idxCols) {
		// If there's join key matched index column. Then choose hash join is always a better idea.
		// e.g. select * from t1, t2 where t2.a=1 and t2.b=1. And t2 has index(a, b).
		//      If we don't have the following check, TiDB will build index join for this case.
		if matchedKeyCnt <= 0 {
			return false, nil
		}
		remained = append(remained, rangeFilterCandidates...)
		ranges, emptyRange, err := ijHelper.buildTemplateRange(matchedKeyCnt, notKeyEqAndIn, nil, false)
		if err != nil {
			return false, err
		}
		if emptyRange {
			return true, nil
		}
		ijHelper.updateBestChoice(ranges, path, accesses, remained, nil)
		return false, nil
	}
	lastPossibleCol := path.idxCols[lastColPos]
	lastColManager := &ColWithCmpFuncManager{
		targetCol:         lastPossibleCol,
		colLength:         path.idxColLens[lastColPos],
		affectedColSchema: expression.NewSchema(),
	}
	lastColAccess := ijHelper.buildLastColManager(lastPossibleCol, innerPlan, lastColManager)
	// If the column manager holds no expression, then we fallback to find whether there're useful normal filters
	if len(lastColAccess) == 0 {
		// If there's join key matched index column. Then choose hash join is always a better idea.
		// e.g. select * from t1, t2 where t2.a=1 and t2.b=1 and t2.c > 10 and t2.c < 20. And t2 has index(a, b, c).
		//      If we don't have the following check, TiDB will build index join for this case.
		if matchedKeyCnt <= 0 {
			return false, nil
		}
		colAccesses, colRemained := ranger.DetachCondsForColumn(ijHelper.join.ctx, rangeFilterCandidates, lastPossibleCol)
		var ranges, nextColRange []*ranger.Range
		var err error
		if len(colAccesses) > 0 {
			nextColRange, err = ranger.BuildColumnRange(colAccesses, ijHelper.join.ctx.GetSessionVars().StmtCtx, lastPossibleCol.RetType, path.idxColLens[lastColPos])
			if err != nil {
				return false, err
			}
		}
		ranges, emptyRange, err = ijHelper.buildTemplateRange(matchedKeyCnt, notKeyEqAndIn, nextColRange, false)
		if err != nil {
			return false, err
		}
		if emptyRange {
			return true, nil
		}
		remained = append(remained, colRemained...)
		if path.idxColLens[lastColPos] != types.UnspecifiedLength {
			remained = append(remained, colAccesses...)
		}
		accesses = append(accesses, colAccesses...)
		ijHelper.updateBestChoice(ranges, path, accesses, remained, nil)
		return false, nil
	}
	accesses = append(accesses, lastColAccess...)
	remained = append(remained, rangeFilterCandidates...)
	ranges, emptyRange, err := ijHelper.buildTemplateRange(matchedKeyCnt, notKeyEqAndIn, nil, true)
	if err != nil {
		return false, err
	}
	if emptyRange {
		return true, nil
	}
	ijHelper.updateBestChoice(ranges, path, accesses, remained, lastColManager)
	return false, nil
}

func (ijHelper *indexJoinBuildHelper) updateBestChoice(ranges []*ranger.Range, path *accessPath, accesses,
	remained []expression.Expression, lastColManager *ColWithCmpFuncManager) {
	// We choose the index by the number of used columns of the range, the much the better.
	// Notice that there may be the cases like `t1.a=t2.a and b > 2 and b < 1`. So ranges can be nil though the conditions are valid.
	// But obviously when the range is nil, we don't need index join.
	if len(ranges) > 0 && len(ranges[0].LowVal) > ijHelper.maxUsedCols {
		ijHelper.chosenPath = path
		ijHelper.maxUsedCols = len(ranges[0].LowVal)
		ijHelper.chosenRanges = ranges
		ijHelper.chosenAccess = accesses
		ijHelper.chosenRemained = remained
		ijHelper.idxOff2KeyOff = ijHelper.curIdxOff2KeyOff
		ijHelper.lastColManager = lastColManager
	}
}

func (ijHelper *indexJoinBuildHelper) buildTemplateRange(matchedKeyCnt int, eqAndInFuncs []expression.Expression, nextColRange []*ranger.Range, haveExtraCol bool) (ranges []*ranger.Range, emptyRange bool, err error) {
	pointLength := matchedKeyCnt + len(eqAndInFuncs)
	if nextColRange != nil {
		for _, colRan := range nextColRange {
			// The range's exclude status is the same with last col's.
			ran := &ranger.Range{
				LowVal:      make([]types.Datum, pointLength, pointLength+1),
				HighVal:     make([]types.Datum, pointLength, pointLength+1),
				LowExclude:  colRan.LowExclude,
				HighExclude: colRan.HighExclude,
			}
			ran.LowVal = append(ran.LowVal, colRan.LowVal[0])
			ran.HighVal = append(ran.HighVal, colRan.HighVal[0])
			ranges = append(ranges, ran)
		}
	} else if haveExtraCol {
		// Reserve a position for the last col.
		ranges = append(ranges, &ranger.Range{
			LowVal:  make([]types.Datum, pointLength+1, pointLength+1),
			HighVal: make([]types.Datum, pointLength+1, pointLength+1),
		})
	} else {
		ranges = append(ranges, &ranger.Range{
			LowVal:  make([]types.Datum, pointLength, pointLength),
			HighVal: make([]types.Datum, pointLength, pointLength),
		})
	}
	sc := ijHelper.join.ctx.GetSessionVars().StmtCtx
	for i, j := 0, 0; j < len(eqAndInFuncs); i++ {
		// This position is occupied by join key.
		if ijHelper.curIdxOff2KeyOff[i] != -1 {
			continue
		}
		oneColumnRan, err := ranger.BuildColumnRange([]expression.Expression{eqAndInFuncs[j]}, sc, ijHelper.curNotUsedIndexCols[j].RetType, ijHelper.curNotUsedColLens[j])
		if err != nil {
			return nil, false, err
		}
		if len(oneColumnRan) == 0 {
			return nil, true, nil
		}
		for _, ran := range ranges {
			ran.LowVal[i] = oneColumnRan[0].LowVal[0]
			ran.HighVal[i] = oneColumnRan[0].HighVal[0]
		}
		curRangeLen := len(ranges)
		for ranIdx := 1; ranIdx < len(oneColumnRan); ranIdx++ {
			newRanges := make([]*ranger.Range, 0, curRangeLen)
			for oldRangeIdx := 0; oldRangeIdx < curRangeLen; oldRangeIdx++ {
				newRange := ranges[oldRangeIdx].Clone()
				newRange.LowVal[i] = oneColumnRan[ranIdx].LowVal[0]
				newRange.HighVal[i] = oneColumnRan[ranIdx].HighVal[0]
				newRanges = append(newRanges, newRange)
			}
			ranges = append(ranges, newRanges...)
		}
		j++
	}
	return ranges, false, nil
}

// tryToGetIndexJoin will get index join by hints. If we can generate a valid index join by hint, the second return value
// will be true, which means we force to choose this index join. Otherwise we will select a join algorithm with min-cost.
func (p *LogicalJoin) tryToGetIndexJoin(prop *property.PhysicalProperty) (indexJoins []PhysicalPlan, forced bool) {
	rightOuter := (p.preferJoinType & preferLeftAsIndexInner) > 0
	leftOuter := (p.preferJoinType & preferRightAsIndexInner) > 0
	hasIndexJoinHint := leftOuter || rightOuter

	defer func() {
		if !forced && hasIndexJoinHint {
			// Construct warning message prefix.
			errMsg := "Optimizer Hint INL_JOIN or TIDB_INLJ is inapplicable"
			if p.hintInfo != nil {
				errMsg = fmt.Sprintf("Optimizer Hint %s or %s is inapplicable",
					restore2JoinHint(HintINLJ, p.hintInfo.indexNestedLoopJoinTables),
					restore2JoinHint(TiDBIndexNestedLoopJoin, p.hintInfo.indexNestedLoopJoinTables))
			}

			// Append inapplicable reason.
			if len(p.EqualConditions) == 0 {
				errMsg += " without column equal ON condition"
			}

			// Generate warning message to client.
			warning := ErrInternal.GenWithStack(errMsg)
			p.ctx.GetSessionVars().StmtCtx.AppendWarning(warning)
		}
	}()

	switch p.JoinType {
	case SemiJoin, AntiSemiJoin, LeftOuterSemiJoin, AntiLeftOuterSemiJoin, LeftOuterJoin:
		join := p.getIndexJoinByOuterIdx(prop, 0)
		return join, join != nil && leftOuter
	case RightOuterJoin:
		join := p.getIndexJoinByOuterIdx(prop, 1)
		return join, join != nil && rightOuter
	case InnerJoin:
		lhsCardinality := p.Children()[0].statsInfo().Count()
		rhsCardinality := p.Children()[1].statsInfo().Count()

		leftJoins := p.getIndexJoinByOuterIdx(prop, 0)
		if leftJoins != nil && (leftOuter && !rightOuter || lhsCardinality < rhsCardinality) {
			return leftJoins, leftOuter
		}

		rightJoins := p.getIndexJoinByOuterIdx(prop, 1)
		if rightJoins != nil && (rightOuter && !leftOuter || rhsCardinality < lhsCardinality) {
			return rightJoins, rightOuter
		}

		canForceLeft := leftJoins != nil && leftOuter
		canForceRight := rightJoins != nil && rightOuter
		forced = canForceLeft || canForceRight

		joins := append(leftJoins, rightJoins...)
		return joins, forced
	}

	return nil, false
}

// LogicalJoin can generates hash join, index join and sort merge join.
// Firstly we check the hint, if hint is figured by user, we force to choose the corresponding physical plan.
// If the hint is not matched, it will get other candidates.
// If the hint is not figured, we will pick all candidates.
func (p *LogicalJoin) exhaustPhysicalPlans(prop *property.PhysicalProperty) []PhysicalPlan {
	mergeJoins := p.getMergeJoin(prop)
	if (p.preferJoinType & preferMergeJoin) > 0 {
		return mergeJoins
	}
	joins := make([]PhysicalPlan, 0, 5)
	joins = append(joins, mergeJoins...)

	indexJoins, forced := p.tryToGetIndexJoin(prop)
	if forced {
		return indexJoins
	}
	joins = append(joins, indexJoins...)

	hashJoins := p.getHashJoins(prop)
	if (p.preferJoinType & preferHashJoin) > 0 {
		return hashJoins
	}
	joins = append(joins, hashJoins...)
	return joins
}

// TryToGetChildProp will check if this sort property can be pushed or not.
// When a sort column will be replaced by scalar function, we refuse it.
// When a sort column will be replaced by a constant, we just remove it.
func (p *LogicalProjection) TryToGetChildProp(prop *property.PhysicalProperty) (*property.PhysicalProperty, bool) {
	newProp := &property.PhysicalProperty{TaskTp: property.RootTaskType, ExpectedCnt: prop.ExpectedCnt}
	newCols := make([]property.Item, 0, len(prop.Items))
	for _, col := range prop.Items {
		idx := p.schema.ColumnIndex(col.Col)
		switch expr := p.Exprs[idx].(type) {
		case *expression.Column:
			newCols = append(newCols, property.Item{Col: expr, Desc: col.Desc})
		case *expression.ScalarFunction:
			return nil, false
		}
	}
	newProp.Items = newCols
	return newProp, true
}

func (p *LogicalProjection) exhaustPhysicalPlans(prop *property.PhysicalProperty) []PhysicalPlan {
	newProp, ok := p.TryToGetChildProp(prop)
	if !ok {
		return nil
	}
	proj := PhysicalProjection{
		Exprs:                p.Exprs,
		CalculateNoDelay:     p.CalculateNoDelay,
		AvoidColumnEvaluator: p.AvoidColumnEvaluator,
	}.Init(p.ctx, p.stats.ScaleByExpectCnt(prop.ExpectedCnt), p.blockOffset, newProp)
	proj.SetSchema(p.schema)
	return []PhysicalPlan{proj}
}

func (lt *LogicalTopN) getPhysTopN() []PhysicalPlan {
	ret := make([]PhysicalPlan, 0, 3)
	for _, tp := range wholeTaskTypes {
		resultProp := &property.PhysicalProperty{TaskTp: tp, ExpectedCnt: math.MaxFloat64}
		topN := PhysicalTopN{
			ByItems: lt.ByItems,
			Count:   lt.Count,
			Offset:  lt.Offset,
		}.Init(lt.ctx, lt.stats, lt.blockOffset, resultProp)
		ret = append(ret, topN)
	}
	return ret
}

func (lt *LogicalTopN) getPhysLimits() []PhysicalPlan {
	prop, canPass := getPropByOrderByItems(lt.ByItems)
	if !canPass {
		return nil
	}
	ret := make([]PhysicalPlan, 0, 3)
	for _, tp := range wholeTaskTypes {
		resultProp := &property.PhysicalProperty{TaskTp: tp, ExpectedCnt: float64(lt.Count + lt.Offset), Items: prop.Items}
		limit := PhysicalLimit{
			Count:  lt.Count,
			Offset: lt.Offset,
		}.Init(lt.ctx, lt.stats, lt.blockOffset, resultProp)
		ret = append(ret, limit)
	}
	return ret
}

// Check if this prop's columns can match by items totally.
func matchItems(p *property.PhysicalProperty, items []*ByItems) bool {
	if len(items) < len(p.Items) {
		return false
	}
	for i, col := range p.Items {
		sortItem := items[i]
		if sortItem.Desc != col.Desc || !sortItem.Expr.Equal(nil, col.Col) {
			return false
		}
	}
	return true
}

func (lt *LogicalTopN) exhaustPhysicalPlans(prop *property.PhysicalProperty) []PhysicalPlan {
	if matchItems(prop, lt.ByItems) {
		return append(lt.getPhysTopN(), lt.getPhysLimits()...)
	}
	return nil
}

func (la *LogicalApply) exhaustPhysicalPlans(prop *property.PhysicalProperty) []PhysicalPlan {
	if !prop.AllColsFromSchema(la.children[0].Schema()) { // for convenient, we don't pass through any prop
		return nil
	}
	join := la.getHashJoin(prop, 1)
	apply := PhysicalApply{
		PhysicalHashJoin: *join,
		OuterSchema:      la.corCols,
		rightChOffset:    la.children[0].Schema().Len(),
	}.Init(la.ctx,
		la.stats.ScaleByExpectCnt(prop.ExpectedCnt),
		la.blockOffset,
		&property.PhysicalProperty{ExpectedCnt: math.MaxFloat64, Items: prop.Items},
		&property.PhysicalProperty{ExpectedCnt: math.MaxFloat64})
	apply.SetSchema(la.schema)
	return []PhysicalPlan{apply}
}

func (p *LogicalWindow) exhaustPhysicalPlans(prop *property.PhysicalProperty) []PhysicalPlan {
	var byItems []property.Item
	byItems = append(byItems, p.PartitionBy...)
	byItems = append(byItems, p.OrderBy...)
	childProperty := &property.PhysicalProperty{ExpectedCnt: math.MaxFloat64, Items: byItems, Enforced: true}
	if !prop.IsPrefix(childProperty) {
		return nil
	}
	window := PhysicalWindow{
		WindowFuncDescs: p.WindowFuncDescs,
		PartitionBy:     p.PartitionBy,
		OrderBy:         p.OrderBy,
		Frame:           p.Frame,
	}.Init(p.ctx, p.stats.ScaleByExpectCnt(prop.ExpectedCnt), p.blockOffset, childProperty)
	window.SetSchema(p.Schema())
	return []PhysicalPlan{window}
}

// exhaustPhysicalPlans is only for implementing interface. DataSource and Dual generate task in `findBestTask` directly.
func (p *baseLogicalPlan) exhaustPhysicalPlans(_ *property.PhysicalProperty) []PhysicalPlan {
	panic("baseLogicalPlan.exhaustPhysicalPlans() should never be called.")
}

func (la *LogicalAggregation) canPushToCop() bool {
	// At present, only Aggregation, Limit, TopN can be pushed to cop task, and Projection will be supported in the future.
	// When we push task to coprocessor, finishCopTask will close the cop task and create a root task in the current implementation.
	// Thus, we can't push two different tasks to coprocessor now, and can only push task to coprocessor when the child is Datasource.

	// TODO: develop this function after supporting push several tasks to coprecessor and supporting Projection to coprocessor.
	_, ok := la.children[0].(*DataSource)
	return ok
}

func (la *LogicalAggregation) getEnforcedStreamAggs(prop *property.PhysicalProperty) []PhysicalPlan {
	_, desc := prop.AllSameOrder()
	enforcedAggs := make([]PhysicalPlan, 0, len(wholeTaskTypes))
	childProp := &property.PhysicalProperty{
		ExpectedCnt: math.Max(prop.ExpectedCnt*la.inputCount/la.stats.RowCount, prop.ExpectedCnt),
		Enforced:    true,
		Items:       property.ItemsFromCols(la.groupByCols, desc),
	}

	taskTypes := []property.TaskType{property.CopSingleReadTaskType, property.CopDoubleReadTaskType}
	if !la.aggHints.preferAggToCop {
		taskTypes = append(taskTypes, property.RootTaskType)
	}
	for _, taskTp := range taskTypes {
		copiedChildProperty := new(property.PhysicalProperty)
		*copiedChildProperty = *childProp // It's ok to not deep copy the "cols" field.
		copiedChildProperty.TaskTp = taskTp

		agg := basePhysicalAgg{
			GroupByItems: la.GroupByItems,
			AggFuncs:     la.AggFuncs,
		}.initForStream(la.ctx, la.stats.ScaleByExpectCnt(prop.ExpectedCnt), la.blockOffset, copiedChildProperty)
		agg.SetSchema(la.schema.Clone())
		enforcedAggs = append(enforcedAggs, agg)
	}
	return enforcedAggs
}

func (la *LogicalAggregation) getStreamAggs(prop *property.PhysicalProperty) []PhysicalPlan {
	all, desc := prop.AllSameOrder()
	if !all {
		return nil
	}

	for _, aggFunc := range la.AggFuncs {
		if aggFunc.Mode == aggregation.FinalMode {
			return nil
		}
	}
	// group by a + b is not interested in any order.
	if len(la.groupByCols) != len(la.GroupByItems) {
		return nil
	}

	streamAggs := make([]PhysicalPlan, 0, len(la.possibleProperties)*(len(wholeTaskTypes)-1)+len(wholeTaskTypes))
	childProp := &property.PhysicalProperty{
		ExpectedCnt: math.Max(prop.ExpectedCnt*la.inputCount/la.stats.RowCount, prop.ExpectedCnt),
	}

	for _, possibleChildProperty := range la.possibleProperties {
		sortColOffsets := getMaxSortPrefix(possibleChildProperty, la.groupByCols)
		if len(sortColOffsets) != len(la.groupByCols) {
			continue
		}

		childProp.Items = property.ItemsFromCols(possibleChildProperty[:len(sortColOffsets)], desc)
		if !prop.IsPrefix(childProp) {
			continue
		}

		// The table read of "CopDoubleReadTaskType" can't promises the sort
		// property that the stream aggregation required, no need to consider.
		taskTypes := []property.TaskType{property.CopSingleReadTaskType}
		if !la.aggHints.preferAggToCop {
			taskTypes = append(taskTypes, property.RootTaskType)
		}
		for _, taskTp := range taskTypes {
			copiedChildProperty := new(property.PhysicalProperty)
			*copiedChildProperty = *childProp // It's ok to not deep copy the "cols" field.
			copiedChildProperty.TaskTp = taskTp

			agg := basePhysicalAgg{
				GroupByItems: la.GroupByItems,
				AggFuncs:     la.AggFuncs,
			}.initForStream(la.ctx, la.stats.ScaleByExpectCnt(prop.ExpectedCnt), la.blockOffset, copiedChildProperty)
			agg.SetSchema(la.schema.Clone())
			streamAggs = append(streamAggs, agg)
		}
	}
	// If STREAM_AGG hint is existed, it should consider enforce stream aggregation,
	// because we can't trust possibleChildProperty completely.
	if (la.aggHints.preferAggType & preferStreamAgg) > 0 {
		streamAggs = append(streamAggs, la.getEnforcedStreamAggs(prop)...)
	}
	return streamAggs
}

func (la *LogicalAggregation) getHashAggs(prop *property.PhysicalProperty) []PhysicalPlan {
	if !prop.IsEmpty() {
		return nil
	}
	hashAggs := make([]PhysicalPlan, 0, len(wholeTaskTypes))
	taskTypes := []property.TaskType{property.CopSingleReadTaskType, property.CopDoubleReadTaskType}
	if !la.aggHints.preferAggToCop {
		taskTypes = append(taskTypes, property.RootTaskType)
	}
	for _, taskTp := range taskTypes {
		agg := basePhysicalAgg{
			GroupByItems: la.GroupByItems,
			AggFuncs:     la.AggFuncs,
		}.initForHash(la.ctx, la.stats.ScaleByExpectCnt(prop.ExpectedCnt), la.blockOffset, &property.PhysicalProperty{ExpectedCnt: math.MaxFloat64, TaskTp: taskTp})
		agg.SetSchema(la.schema.Clone())
		hashAggs = append(hashAggs, agg)
	}
	return hashAggs
}

func (la *LogicalAggregation) exhaustPhysicalPlans(prop *property.PhysicalProperty) []PhysicalPlan {
	if la.aggHints.preferAggToCop {
		if !la.canPushToCop() {
			errMsg := "Optimizer Hint AGG_TO_COP is inapplicable"
			warning := ErrInternal.GenWithStack(errMsg)
			la.ctx.GetSessionVars().StmtCtx.AppendWarning(warning)
			la.aggHints.preferAggToCop = false
		}
	}

	preferHash := (la.aggHints.preferAggType & preferHashAgg) > 0
	preferStream := (la.aggHints.preferAggType & preferStreamAgg) > 0
	if preferHash && preferStream {
		errMsg := "Optimizer aggregation hints are conflicted"
		warning := ErrInternal.GenWithStack(errMsg)
		la.ctx.GetSessionVars().StmtCtx.AppendWarning(warning)
		la.aggHints.preferAggType = 0
		preferHash, preferStream = false, false
	}

	hashAggs := la.getHashAggs(prop)
	if hashAggs != nil && preferHash {
		return hashAggs
	}

	streamAggs := la.getStreamAggs(prop)
	if streamAggs != nil && preferStream {
		return streamAggs
	}

	if streamAggs == nil && preferStream {
		errMsg := "Optimizer Hint STREAM_AGG is inapplicable"
		warning := ErrInternal.GenWithStack(errMsg)
		la.ctx.GetSessionVars().StmtCtx.AppendWarning(warning)
	}

	aggs := make([]PhysicalPlan, 0, len(hashAggs)+len(streamAggs))
	aggs = append(aggs, hashAggs...)
	aggs = append(aggs, streamAggs...)
	return aggs
}

func (p *LogicalSelection) exhaustPhysicalPlans(prop *property.PhysicalProperty) []PhysicalPlan {
	childProp := prop.Clone()
	sel := PhysicalSelection{
		Conditions: p.Conditions,
	}.Init(p.ctx, p.stats.ScaleByExpectCnt(prop.ExpectedCnt), p.blockOffset, childProp)
	return []PhysicalPlan{sel}
}

func (p *LogicalLimit) exhaustPhysicalPlans(prop *property.PhysicalProperty) []PhysicalPlan {
	if !prop.IsEmpty() {
		return nil
	}
	ret := make([]PhysicalPlan, 0, len(wholeTaskTypes))
	for _, tp := range wholeTaskTypes {
		resultProp := &property.PhysicalProperty{TaskTp: tp, ExpectedCnt: float64(p.Count + p.Offset)}
		limit := PhysicalLimit{
			Offset: p.Offset,
			Count:  p.Count,
		}.Init(p.ctx, p.stats, p.blockOffset, resultProp)
		ret = append(ret, limit)
	}
	return ret
}

func (p *LogicalLock) exhaustPhysicalPlans(prop *property.PhysicalProperty) []PhysicalPlan {
	childProp := prop.Clone()
	lock := PhysicalLock{
		Lock:         p.Lock,
		TblID2Handle: p.tblID2Handle,
	}.Init(p.ctx, p.stats.ScaleByExpectCnt(prop.ExpectedCnt), childProp)
	return []PhysicalPlan{lock}
}

func (p *LogicalUnionAll) exhaustPhysicalPlans(prop *property.PhysicalProperty) []PhysicalPlan {
	// TODO: UnionAll can not pass any order, but we can change it to sort merge to keep order.
	if !prop.IsEmpty() {
		return nil
	}
	chReqProps := make([]*property.PhysicalProperty, 0, len(p.children))
	for range p.children {
		chReqProps = append(chReqProps, &property.PhysicalProperty{ExpectedCnt: prop.ExpectedCnt})
	}
	ua := PhysicalUnionAll{}.Init(p.ctx, p.stats.ScaleByExpectCnt(prop.ExpectedCnt), p.blockOffset, chReqProps...)
	ua.SetSchema(p.Schema())
	return []PhysicalPlan{ua}
}

func (ls *LogicalSort) getPhysicalSort(prop *property.PhysicalProperty) *PhysicalSort {
	ps := PhysicalSort{ByItems: ls.ByItems}.Init(ls.ctx, ls.stats.ScaleByExpectCnt(prop.ExpectedCnt), ls.blockOffset, &property.PhysicalProperty{ExpectedCnt: math.MaxFloat64})
	return ps
}

func (ls *LogicalSort) getNominalSort(reqProp *property.PhysicalProperty) *NominalSort {
	prop, canPass := getPropByOrderByItems(ls.ByItems)
	if !canPass {
		return nil
	}
	prop.ExpectedCnt = reqProp.ExpectedCnt
	ps := NominalSort{}.Init(ls.ctx, ls.blockOffset, prop)
	return ps
}

func (ls *LogicalSort) exhaustPhysicalPlans(prop *property.PhysicalProperty) []PhysicalPlan {
	if matchItems(prop, ls.ByItems) {
		ret := make([]PhysicalPlan, 0, 2)
		ret = append(ret, ls.getPhysicalSort(prop))
		ns := ls.getNominalSort(prop)
		if ns != nil {
			ret = append(ret, ns)
		}
		return ret
	}
	return nil
}

func (p *LogicalMaxOneRow) exhaustPhysicalPlans(prop *property.PhysicalProperty) []PhysicalPlan {
	if !prop.IsEmpty() {
		return nil
	}
	mor := PhysicalMaxOneRow{}.Init(p.ctx, p.stats, p.blockOffset, &property.PhysicalProperty{ExpectedCnt: 2})
	return []PhysicalPlan{mor}
}<|MERGE_RESOLUTION|>--- conflicted
+++ resolved
@@ -518,13 +518,11 @@
 		pkMatched = true
 		keyOff2IdxOff[i] = 0
 	}
-<<<<<<< HEAD
 	// if DataSource prefer flash, then inner child of index join can't be the index scan.
 	if ds.preferStoreType&preferTiFlash != 0 {
 		return nil
 	}
 
-=======
 	if !pkMatched {
 		return nil
 	}
@@ -544,7 +542,6 @@
 func (p *LogicalJoin) buildIndexJoinInner2IndexScan(
 	prop *property.PhysicalProperty, ds *DataSource, innerJoinKeys, outerJoinKeys []*expression.Column,
 	outerIdx int, us *LogicalUnionScan, avgInnerRowCnt float64) (joins []PhysicalPlan) {
->>>>>>> b25b703c
 	helper := &indexJoinBuildHelper{join: p}
 	for _, path := range ds.possibleAccessPaths {
 		if path.isTablePath {
