// Copyright 2017 PingCAP, Inc.
//
// Licensed under the Apache License, Version 2.0 (the "License");
// you may not use this file except in compliance with the License.
// You may obtain a copy of the License at
//
//     http://www.apache.org/licenses/LICENSE-2.0
//
// Unless required by applicable law or agreed to in writing, software
// distributed under the License is distributed on an "AS IS" BASIS,
// See the License for the specific language governing permissions and
// limitations under the License.

package core

import (
	"bytes"
	"fmt"
	"math"

	"github.com/pingcap/parser/ast"
	"github.com/pingcap/parser/model"
	"github.com/pingcap/parser/mysql"
	"github.com/pingcap/tidb/expression"
	"github.com/pingcap/tidb/expression/aggregation"
	"github.com/pingcap/tidb/kv"
	"github.com/pingcap/tidb/planner/property"
	"github.com/pingcap/tidb/sessionctx"
	"github.com/pingcap/tidb/types"
	"github.com/pingcap/tidb/util/chunk"
	"github.com/pingcap/tidb/util/logutil"
	"github.com/pingcap/tidb/util/ranger"
	"github.com/pingcap/tidb/util/set"
	"go.uber.org/zap"
)

func (p *LogicalUnionScan) exhaustPhysicalPlans(prop *property.PhysicalProperty) []PhysicalPlan {
	childProp := prop.Clone()
	us := PhysicalUnionScan{
		Conditions: p.conditions,
		HandleCol:  p.handleCol,
	}.Init(p.ctx, p.stats, childProp)
	return []PhysicalPlan{us}
}

func getMaxSortPrefix(sortCols, allCols []*expression.Column) []int {
	tmpSchema := expression.NewSchema(allCols...)
	sortColOffsets := make([]int, 0, len(sortCols))
	for _, sortCol := range sortCols {
		offset := tmpSchema.ColumnIndex(sortCol)
		if offset == -1 {
			return sortColOffsets
		}
		sortColOffsets = append(sortColOffsets, offset)
	}
	return sortColOffsets
}

func findMaxPrefixLen(candidates [][]*expression.Column, keys []*expression.Column) int {
	maxLen := 0
	for _, candidateKeys := range candidates {
		matchedLen := 0
		for i := range keys {
			if i < len(candidateKeys) && keys[i].Equal(nil, candidateKeys[i]) {
				matchedLen++
			} else {
				break
			}
		}
		if matchedLen > maxLen {
			maxLen = matchedLen
		}
	}
	return maxLen
}

func (p *LogicalJoin) moveEqualToOtherConditions(offsets []int) []expression.Expression {
	// Construct used equal condition set based on the equal condition offsets.
	usedEqConds := set.NewIntSet()
	for _, eqCondIdx := range offsets {
		usedEqConds.Insert(eqCondIdx)
	}

	// Construct otherConds, which is composed of the original other conditions
	// and the remained unused equal conditions.
	numOtherConds := len(p.OtherConditions) + len(p.EqualConditions) - len(offsets)
	otherConds := make([]expression.Expression, len(p.OtherConditions), numOtherConds)
	copy(otherConds, p.OtherConditions)
	for eqCondIdx := range p.EqualConditions {
		if !usedEqConds.Exist(eqCondIdx) {
			otherConds = append(otherConds, p.EqualConditions[eqCondIdx])
		}
	}

	return otherConds
}

// Only if the input required prop is the prefix fo join keys, we can pass through this property.
func (p *PhysicalMergeJoin) tryToGetChildReqProp(prop *property.PhysicalProperty) ([]*property.PhysicalProperty, bool) {
	lProp := property.NewPhysicalProperty(property.RootTaskType, p.LeftKeys, false, math.MaxFloat64, false)
	rProp := property.NewPhysicalProperty(property.RootTaskType, p.RightKeys, false, math.MaxFloat64, false)
	if !prop.IsEmpty() {
		// sort merge join fits the cases of massive ordered data, so desc scan is always expensive.
		all, desc := prop.AllSameOrder()
		if !all || desc {
			return nil, false
		}
		if !prop.IsPrefix(lProp) && !prop.IsPrefix(rProp) {
			return nil, false
		}
		if prop.IsPrefix(rProp) && p.JoinType == LeftOuterJoin {
			return nil, false
		}
		if prop.IsPrefix(lProp) && p.JoinType == RightOuterJoin {
			return nil, false
		}
	}

	return []*property.PhysicalProperty{lProp, rProp}, true
}

func (p *LogicalJoin) getMergeJoin(prop *property.PhysicalProperty) []PhysicalPlan {
	joins := make([]PhysicalPlan, 0, len(p.leftProperties)+1)
	// The leftProperties caches all the possible properties that are provided by its children.
	for _, lhsChildProperty := range p.leftProperties {
		offsets := getMaxSortPrefix(lhsChildProperty, p.LeftJoinKeys)
		if len(offsets) == 0 {
			continue
		}

		leftKeys := lhsChildProperty[:len(offsets)]
		rightKeys := expression.NewSchema(p.RightJoinKeys...).ColumnsByIndices(offsets)

		prefixLen := findMaxPrefixLen(p.rightProperties, rightKeys)
		if prefixLen == 0 {
			continue
		}

		leftKeys = leftKeys[:prefixLen]
		rightKeys = rightKeys[:prefixLen]
		offsets = offsets[:prefixLen]
		mergeJoin := PhysicalMergeJoin{
			JoinType:        p.JoinType,
			LeftConditions:  p.LeftConditions,
			RightConditions: p.RightConditions,
			DefaultValues:   p.DefaultValues,
			LeftKeys:        leftKeys,
			RightKeys:       rightKeys,
		}.Init(p.ctx, p.stats.ScaleByExpectCnt(prop.ExpectedCnt))
		mergeJoin.SetSchema(p.schema)
		mergeJoin.OtherConditions = p.moveEqualToOtherConditions(offsets)
		mergeJoin.initCompareFuncs()
		if reqProps, ok := mergeJoin.tryToGetChildReqProp(prop); ok {
			// Adjust expected count for children nodes.
			if prop.ExpectedCnt < p.stats.RowCount {
				expCntScale := prop.ExpectedCnt / p.stats.RowCount
				reqProps[0].ExpectedCnt = p.children[0].statsInfo().RowCount * expCntScale
				reqProps[1].ExpectedCnt = p.children[1].statsInfo().RowCount * expCntScale
			}
			mergeJoin.childrenReqProps = reqProps
			joins = append(joins, mergeJoin)
		}
	}
	// If TiDB_SMJ hint is existed, it should consider enforce merge join,
	// because we can't trust lhsChildProperty completely.
	if (p.preferJoinType & preferMergeJoin) > 0 {
		joins = append(joins, p.getEnforcedMergeJoin(prop)...)
	}

	return joins
}

// Change JoinKeys order, by offsets array
// offsets array is generate by prop check
func getNewJoinKeysByOffsets(oldJoinKeys []*expression.Column, offsets []int) []*expression.Column {
	newKeys := make([]*expression.Column, 0, len(oldJoinKeys))
	for _, offset := range offsets {
		newKeys = append(newKeys, oldJoinKeys[offset])
	}
	for pos, key := range oldJoinKeys {
		isExist := false
		for _, p := range offsets {
			if p == pos {
				isExist = true
				break
			}
		}
		if !isExist {
			newKeys = append(newKeys, key)
		}
	}
	return newKeys
}

func (p *LogicalJoin) getEnforcedMergeJoin(prop *property.PhysicalProperty) []PhysicalPlan {
	// Check whether SMJ can satisfy the required property
	offsets := make([]int, 0, len(p.LeftJoinKeys))
	all, desc := prop.AllSameOrder()
	if !all {
		return nil
	}
	for _, item := range prop.Items {
		isExist := false
		for joinKeyPos := 0; joinKeyPos < len(p.LeftJoinKeys); joinKeyPos++ {
			var key *expression.Column
			if item.Col.Equal(p.ctx, p.LeftJoinKeys[joinKeyPos]) {
				key = p.LeftJoinKeys[joinKeyPos]
			}
			if item.Col.Equal(p.ctx, p.RightJoinKeys[joinKeyPos]) {
				key = p.RightJoinKeys[joinKeyPos]
			}
			if key == nil {
				continue
			}
			for i := 0; i < len(offsets); i++ {
				if offsets[i] == joinKeyPos {
					isExist = true
					break
				}
			}
			if !isExist {
				offsets = append(offsets, joinKeyPos)
			}
			isExist = true
			break
		}
		if !isExist {
			return nil
		}
	}
	// Generate the enforced sort merge join
	leftKeys := getNewJoinKeysByOffsets(p.LeftJoinKeys, offsets)
	rightKeys := getNewJoinKeysByOffsets(p.RightJoinKeys, offsets)
	lProp := property.NewPhysicalProperty(property.RootTaskType, leftKeys, desc, math.MaxFloat64, true)
	rProp := property.NewPhysicalProperty(property.RootTaskType, rightKeys, desc, math.MaxFloat64, true)
	enforcedPhysicalMergeJoin := PhysicalMergeJoin{
		JoinType:        p.JoinType,
		LeftConditions:  p.LeftConditions,
		RightConditions: p.RightConditions,
		DefaultValues:   p.DefaultValues,
		LeftKeys:        leftKeys,
		RightKeys:       rightKeys,
		OtherConditions: p.OtherConditions,
	}.Init(p.ctx, p.stats.ScaleByExpectCnt(prop.ExpectedCnt))
	enforcedPhysicalMergeJoin.SetSchema(p.schema)
	enforcedPhysicalMergeJoin.childrenReqProps = []*property.PhysicalProperty{lProp, rProp}
	enforcedPhysicalMergeJoin.initCompareFuncs()
	return []PhysicalPlan{enforcedPhysicalMergeJoin}
}

func (p *PhysicalMergeJoin) initCompareFuncs() {
	p.CompareFuncs = make([]expression.CompareFunc, 0, len(p.LeftKeys))
	for i := range p.LeftKeys {
		p.CompareFuncs = append(p.CompareFuncs, expression.GetCmpFunction(p.LeftKeys[i], p.RightKeys[i]))
	}
}

func (p *LogicalJoin) getHashJoins(prop *property.PhysicalProperty) []PhysicalPlan {
	if !prop.IsEmpty() { // hash join doesn't promise any orders
		return nil
	}
	joins := make([]PhysicalPlan, 0, 2)
	switch p.JoinType {
	case SemiJoin, AntiSemiJoin, LeftOuterSemiJoin, AntiLeftOuterSemiJoin, LeftOuterJoin:
		joins = append(joins, p.getHashJoin(prop, 1))
	case RightOuterJoin:
		joins = append(joins, p.getHashJoin(prop, 0))
	case InnerJoin:
		joins = append(joins, p.getHashJoin(prop, 1))
		joins = append(joins, p.getHashJoin(prop, 0))
	}
	return joins
}

func (p *LogicalJoin) getHashJoin(prop *property.PhysicalProperty, innerIdx int) *PhysicalHashJoin {
	chReqProps := make([]*property.PhysicalProperty, 2)
	chReqProps[innerIdx] = &property.PhysicalProperty{ExpectedCnt: math.MaxFloat64}
	chReqProps[1-innerIdx] = &property.PhysicalProperty{ExpectedCnt: math.MaxFloat64}
	if prop.ExpectedCnt < p.stats.RowCount {
		expCntScale := prop.ExpectedCnt / p.stats.RowCount
		chReqProps[1-innerIdx].ExpectedCnt = p.children[1-innerIdx].statsInfo().RowCount * expCntScale
	}
	hashJoin := PhysicalHashJoin{
		EqualConditions: p.EqualConditions,
		LeftConditions:  p.LeftConditions,
		RightConditions: p.RightConditions,
		OtherConditions: p.OtherConditions,
		LeftJoinKeys:    p.LeftJoinKeys,
		RightJoinKeys:   p.RightJoinKeys,
		JoinType:        p.JoinType,
		Concurrency:     uint(p.ctx.GetSessionVars().HashJoinConcurrency),
		DefaultValues:   p.DefaultValues,
		InnerChildIdx:   innerIdx,
	}.Init(p.ctx, p.stats.ScaleByExpectCnt(prop.ExpectedCnt), chReqProps...)
	hashJoin.SetSchema(p.schema)
	return hashJoin
}

// When inner plan is TableReader, the parameter `ranges` will be nil. Because pk only have one column. So all of its range
// is generated during execution time.
func (p *LogicalJoin) constructIndexJoin(
	prop *property.PhysicalProperty,
	outerIdx int,
	innerTask task,
	ranges []*ranger.Range,
	keyOff2IdxOff []int,
	path *accessPath,
	compareFilters *ColWithCmpFuncManager,
) []PhysicalPlan {
	joinType := p.JoinType
	outerSchema := p.children[outerIdx].Schema()
	var (
		innerJoinKeys []*expression.Column
		outerJoinKeys []*expression.Column
	)
	if outerIdx == 0 {
		outerJoinKeys = p.LeftJoinKeys
		innerJoinKeys = p.RightJoinKeys
	} else {
		innerJoinKeys = p.LeftJoinKeys
		outerJoinKeys = p.RightJoinKeys
	}
	all, _ := prop.AllSameOrder()
	// If the order by columns are not all from outer child, index join cannot promise the order.
	if !prop.AllColsFromSchema(outerSchema) || !all {
		return nil
	}
	chReqProps := make([]*property.PhysicalProperty, 2)
	chReqProps[outerIdx] = &property.PhysicalProperty{TaskTp: property.RootTaskType, ExpectedCnt: math.MaxFloat64, Items: prop.Items}
	if prop.ExpectedCnt < p.stats.RowCount {
		expCntScale := prop.ExpectedCnt / p.stats.RowCount
		chReqProps[outerIdx].ExpectedCnt = p.children[outerIdx].statsInfo().RowCount * expCntScale
	}
	newInnerKeys := make([]*expression.Column, 0, len(innerJoinKeys))
	newOuterKeys := make([]*expression.Column, 0, len(outerJoinKeys))
	newKeyOff := make([]int, 0, len(keyOff2IdxOff))
	newOtherConds := make([]expression.Expression, len(p.OtherConditions), len(p.OtherConditions)+len(p.EqualConditions))
	copy(newOtherConds, p.OtherConditions)
	for keyOff, idxOff := range keyOff2IdxOff {
		if keyOff2IdxOff[keyOff] < 0 {
			newOtherConds = append(newOtherConds, p.EqualConditions[keyOff])
			continue
		}
		newInnerKeys = append(newInnerKeys, innerJoinKeys[keyOff])
		newOuterKeys = append(newOuterKeys, outerJoinKeys[keyOff])
		newKeyOff = append(newKeyOff, idxOff)
	}
	join := PhysicalIndexJoin{
		OuterIndex:      outerIdx,
		LeftConditions:  p.LeftConditions,
		RightConditions: p.RightConditions,
		OtherConditions: newOtherConds,
		JoinType:        joinType,
		OuterJoinKeys:   newOuterKeys,
		InnerJoinKeys:   newInnerKeys,
		DefaultValues:   p.DefaultValues,
		innerTask:       innerTask,
		KeyOff2IdxOff:   newKeyOff,
		Ranges:          ranges,
		KeepOuterOrder:  len(prop.Items) > 0,
		CompareFilters:  compareFilters,
	}.Init(p.ctx, p.stats.ScaleByExpectCnt(prop.ExpectedCnt), chReqProps...)
	if path != nil {
		join.IdxColLens = path.idxColLens
	}
	join.SetSchema(p.schema)
	return []PhysicalPlan{join}
}

func (p *LogicalJoin) constructIndexMergeJoin(
	prop *property.PhysicalProperty,
	outerIdx int,
	innerTask task,
	ranges []*ranger.Range,
	keyOff2IdxOff []int,
	path *accessPath,
	compareFilters *ColWithCmpFuncManager,
) []PhysicalPlan {
	indexJoins := p.constructIndexJoin(prop, outerIdx, innerTask, ranges, keyOff2IdxOff, path, compareFilters)
	indexMergeJoins := make([]PhysicalPlan, 0, len(indexJoins))
	for _, plan := range indexJoins {
		join := plan.(*PhysicalIndexJoin)
		// isOuterKeysPrefix means whether the outer join keys are the prefix of the prop items.
		isOuterKeysPrefix := len(join.OuterJoinKeys) <= len(prop.Items)
		compareFuncs := make([]expression.CompareFunc, 0, len(join.OuterJoinKeys))
		outerCompareFuncs := make([]expression.CompareFunc, 0, len(join.OuterJoinKeys))
		for i := range join.OuterJoinKeys {
			if isOuterKeysPrefix && !prop.Items[i].Col.Equal(nil, join.OuterJoinKeys[i]) {
				isOuterKeysPrefix = false
			}
			compareFuncs = append(compareFuncs, expression.GetCmpFunction(join.OuterJoinKeys[i], join.InnerJoinKeys[i]))
			outerCompareFuncs = append(outerCompareFuncs, expression.GetCmpFunction(join.OuterJoinKeys[i], join.OuterJoinKeys[i]))
		}
		// canKeepOuterOrder means whether the prop items are the prefix of the outer join keys.
		canKeepOuterOrder := len(prop.Items) <= len(join.OuterJoinKeys)
		for i := 0; canKeepOuterOrder && i < len(prop.Items); i++ {
			if !prop.Items[i].Col.Equal(nil, join.OuterJoinKeys[i]) {
				canKeepOuterOrder = false
			}
		}
		// Since index merge join requires prop items the prefix of outer join keys
		// or outer join keys the prefix of the prop items. So we need `canKeepOuterOrder` or
		// `isOuterKeysPrefix` to be true.
		if canKeepOuterOrder || isOuterKeysPrefix {
			indexMergeJoin := PhysicalIndexMergeJoin{
				PhysicalIndexJoin: *join,
				NeedOuterSort:     !isOuterKeysPrefix,
				CompareFuncs:      compareFuncs,
				OuterCompareFuncs: outerCompareFuncs,
			}.Init(p.ctx)
			indexMergeJoins = append(indexMergeJoins, indexMergeJoin)
		}
	}
	return indexMergeJoins
}

// getIndexJoinByOuterIdx will generate index join by outerIndex. OuterIdx points out the outer child.
// First of all, we'll check whether the inner child is DataSource.
// Then, we will extract the join keys of p's equal conditions. Then check whether all of them are just the primary key
// or match some part of on index. If so we will choose the best one and construct a index join.
func (p *LogicalJoin) getIndexJoinByOuterIdx(prop *property.PhysicalProperty, outerIdx int) []PhysicalPlan {
	innerChild := p.children[1-outerIdx]
	var (
		innerJoinKeys []*expression.Column
		outerJoinKeys []*expression.Column
	)
	if outerIdx == 0 {
		outerJoinKeys = p.LeftJoinKeys
		innerJoinKeys = p.RightJoinKeys
	} else {
		innerJoinKeys = p.LeftJoinKeys
		outerJoinKeys = p.RightJoinKeys
	}
	ds, isDataSource := innerChild.(*DataSource)
	us, isUnionScan := innerChild.(*LogicalUnionScan)
	if !isDataSource && !isUnionScan {
		return nil
	}
	if isUnionScan {
		// The child of union scan may be union all for partition table.
		ds, isDataSource = us.Children()[0].(*DataSource)
		if !isDataSource {
			return nil
		}
	}
	var tblPath *accessPath
	for _, path := range ds.possibleAccessPaths {
		if path.isTablePath {
			tblPath = path
			break
		}
	}
	if pkCol := ds.getPKIsHandleCol(); pkCol != nil && tblPath != nil {
		keyOff2IdxOff := make([]int, len(innerJoinKeys))
		pkMatched := false
		for i, key := range innerJoinKeys {
			if !key.Equal(nil, pkCol) {
				keyOff2IdxOff[i] = -1
				continue
			}
			pkMatched = true
			keyOff2IdxOff[i] = 0
		}
		if pkMatched {
			joins := make([]PhysicalPlan, 0, 2)

			innerTask := p.constructInnerTableScanTask(ds, pkCol, outerJoinKeys, us, false)
			joins = append(joins, p.constructIndexJoin(prop, outerIdx, innerTask, nil, keyOff2IdxOff, nil, nil)...)
			// The index merge join's inner plan is different from index join, so we should consturct another inner plan
			// for it.
			innerTask2 := p.constructInnerTableScanTask(ds, pkCol, outerJoinKeys, us, true)
			joins = append(joins, p.constructIndexMergeJoin(prop, outerIdx, innerTask2, nil, keyOff2IdxOff, nil, nil)...)
			// Since the primary key means one value corresponding to exact one row, this will always be a no worse one
			// comparing to other index.
			return joins
		}
	}
	// if DataSource prefer flash, then inner child of index join can't be the index scan.
	if ds.preferStoreType&preferTiFlash != 0 {
		return nil
	}

	helper := &indexJoinBuildHelper{join: p}
	for _, path := range ds.possibleAccessPaths {
		if path.isTablePath {
			continue
		}
		emptyRange, err := helper.analyzeLookUpFilters(path, ds, innerJoinKeys)
		if emptyRange {
			return nil
		}
		if err != nil {
			logutil.BgLogger().Warn("build index join failed", zap.Error(err))
		}
	}
	if helper.chosenPath != nil {
		keyOff2IdxOff := make([]int, len(innerJoinKeys))
		for i := range keyOff2IdxOff {
			keyOff2IdxOff[i] = -1
		}
		for idxOff, keyOff := range helper.idxOff2KeyOff {
			if keyOff != -1 {
				keyOff2IdxOff[keyOff] = idxOff
			}
		}
		joins := make([]PhysicalPlan, 0, 2)
		rangeInfo := helper.buildRangeDecidedByInformation(helper.chosenPath.idxCols, outerJoinKeys)
		innerTask := p.constructInnerIndexScanTask(ds, helper.chosenPath, helper.chosenRemained, outerJoinKeys, us, rangeInfo, false)

		joins = append(joins, p.constructIndexJoin(prop, outerIdx, innerTask, helper.chosenRanges, keyOff2IdxOff, helper.chosenPath, helper.lastColManager)...)
		// The index merge join's inner plan is different from index join, so we should consturct another inner plan
		// for it.
		innerTask2 := p.constructInnerIndexScanTask(ds, helper.chosenPath, helper.chosenRemained, outerJoinKeys, us, rangeInfo, true)
		joins = append(joins, p.constructIndexMergeJoin(prop, outerIdx, innerTask2, helper.chosenRanges, keyOff2IdxOff, helper.chosenPath, helper.lastColManager)...)
		return joins
	}
	return nil
}

type indexJoinBuildHelper struct {
	join *LogicalJoin

	chosenIndexInfo *model.IndexInfo
	maxUsedCols     int
	chosenAccess    []expression.Expression
	chosenRemained  []expression.Expression
	idxOff2KeyOff   []int
	lastColManager  *ColWithCmpFuncManager
	chosenRanges    []*ranger.Range
	chosenPath      *accessPath

	curPossibleUsedKeys []*expression.Column
	curNotUsedIndexCols []*expression.Column
	curNotUsedColLens   []int
	curIdxOff2KeyOff    []int
}

func (ijHelper *indexJoinBuildHelper) buildRangeDecidedByInformation(idxCols []*expression.Column, outerJoinKeys []*expression.Column) string {
	buffer := bytes.NewBufferString("[")
	isFirst := true
	for idxOff, keyOff := range ijHelper.idxOff2KeyOff {
		if keyOff == -1 {
			continue
		}
		if !isFirst {
			buffer.WriteString(" ")
		} else {
			isFirst = false
		}
		buffer.WriteString(fmt.Sprintf("eq(%v, %v)", idxCols[idxOff], outerJoinKeys[keyOff]))
	}
	for _, access := range ijHelper.chosenAccess {
		if !isFirst {
			buffer.WriteString(" ")
		} else {
			isFirst = false
		}
		buffer.WriteString(fmt.Sprintf("%v", access))
	}
	buffer.WriteString("]")
	return buffer.String()
}

// constructInnerTableScanTask is specially used to construct the inner plan for PhysicalIndexJoin.
func (p *LogicalJoin) constructInnerTableScanTask(ds *DataSource, pk *expression.Column, outerJoinKeys []*expression.Column, us *LogicalUnionScan, keepOrder bool) task {
	ranges := ranger.FullIntRange(mysql.HasUnsignedFlag(pk.RetType.Flag))
	ts := PhysicalTableScan{
		Table:           ds.tableInfo,
		Columns:         ds.Columns,
		TableAsName:     ds.TableAsName,
		DBName:          ds.DBName,
		filterCondition: ds.pushedDownConds,
		Ranges:          ranges,
		rangeDecidedBy:  outerJoinKeys,
<<<<<<< HEAD
		StoreType:       kv.TiKV,
=======
		KeepOrder:       keepOrder,
>>>>>>> e0b8267d
	}.Init(ds.ctx)
	if ds.preferStoreType&preferTiFlash != 0 {
		ts.StoreType = kv.TiFlash
	} else {
		ts.StoreType = kv.TiKV
	}
	ts.SetSchema(ds.schema)
	ts.stats = &property.StatsInfo{
		// TableScan as inner child of IndexJoin can return at most 1 tuple for each outer row.
		RowCount:     1,
		StatsVersion: ds.stats.StatsVersion,
		// Cardinality would not be used in cost computation of IndexJoin, set leave it as default nil.
	}
	for i := range ds.stats.Cardinality {
		ds.stats.Cardinality[i] = 1
	}
	rowSize := ds.TblColHists.GetAvgRowSize(ds.TblCols, false)
	copTask := &copTask{
		tablePlan:         ts,
		indexPlanFinished: true,
		cst:               scanFactor * rowSize * ts.stats.RowCount,
		tblColHists:       ds.TblColHists,
		keepOrder:         ts.KeepOrder,
	}
	selStats := ts.stats.Scale(selectionFactor)
	ts.addPushedDownSelection(copTask, selStats)
	t := finishCopTask(ds.ctx, copTask).(*rootTask)
	reader := t.p
	t.p = p.constructInnerUnionScan(us, reader)
	return t
}

func (p *LogicalJoin) constructInnerUnionScan(us *LogicalUnionScan, reader PhysicalPlan) PhysicalPlan {
	if us == nil {
		return reader
	}
	// Use `reader.stats` instead of `us.stats` because it should be more accurate. No need to specify
	// childrenReqProps now since we have got reader already.
	physicalUnionScan := PhysicalUnionScan{
		Conditions: us.conditions,
		HandleCol:  us.handleCol,
	}.Init(us.ctx, reader.statsInfo(), nil)
	physicalUnionScan.SetChildren(reader)
	return physicalUnionScan
}

// constructInnerIndexScanTask is specially used to construct the inner plan for PhysicalIndexJoin.
func (p *LogicalJoin) constructInnerIndexScanTask(
	ds *DataSource,
	path *accessPath,
	filterConds []expression.Expression,
	outerJoinKeys []*expression.Column,
	us *LogicalUnionScan,
	rangeInfo string,
	keepOrder bool,
) task {
	is := PhysicalIndexScan{
		Table:            ds.tableInfo,
		TableAsName:      ds.TableAsName,
		DBName:           ds.DBName,
		Columns:          ds.Columns,
		Index:            path.index,
		IdxCols:          path.idxCols,
		IdxColLens:       path.idxColLens,
		dataSourceSchema: ds.schema,
		KeepOrder:        keepOrder,
		Ranges:           ranger.FullRange(),
		rangeInfo:        rangeInfo,
	}.Init(ds.ctx)

	var rowCount float64
	idxHist, ok := ds.statisticTable.Indices[path.index.ID]
	// TODO: we are assuming that:
	// - rows are uniformly distributed among the distinct values;
	// - every outer row can find matches in inner table;
	// The second assumption is too strong, we'd better analyze histograms
	// of both sides to compute a factor we should multiply to the current
	// estimated `rowCount`.
	// We can improve this after https://github.com/pingcap/tidb/pull/8097
	// is merged, since it provides some utilities we need.
	if ok && !ds.statisticTable.Pseudo {
		rowCount = idxHist.AvgCountPerNotNullValue(ds.statisticTable.Count)
	} else {
		rowCount = ds.statisticTable.PseudoAvgCountPerValue()
	}
	is.stats = ds.tableStats.ScaleByExpectCnt(rowCount)
	cop := &copTask{
		indexPlan:   is,
		tblColHists: ds.TblColHists,
		tblCols:     ds.TblCols,
		keepOrder:   is.KeepOrder,
	}
	if !isCoveringIndex(ds.schema.Columns, path.fullIdxCols, path.fullIdxColLens, is.Table.PKIsHandle) {
		// On this way, it's double read case.
		ts := PhysicalTableScan{Columns: ds.Columns, Table: is.Table, TableAsName: ds.TableAsName}.Init(ds.ctx)
		ts.SetSchema(is.dataSourceSchema)
		cop.tablePlan = ts
	}
	is.initSchema(ds.id, path.index, path.fullIdxCols, cop.tablePlan != nil)
	rowSize := is.indexScanRowSize(path.index, ds)
	cop.cst = rowCount * rowSize * scanFactor
	indexConds, tblConds := splitIndexFilterConditions(filterConds, path.fullIdxCols, path.fullIdxColLens, ds.tableInfo)
	tmpPath := &accessPath{
		indexFilters:     indexConds,
		tableFilters:     tblConds,
		countAfterAccess: rowCount,
	}
	// Assume equal conditions used by index join and other conditions are independent.
	if len(indexConds) > 0 {
		selectivity, _, err := ds.tableStats.HistColl.Selectivity(ds.ctx, indexConds)
		if err != nil {
			logutil.BgLogger().Debug("calculate selectivity failed, use selection factor", zap.Error(err))
			selectivity = selectionFactor
		}
		tmpPath.countAfterIndex = rowCount * selectivity
	}
	selectivity := ds.stats.RowCount / ds.tableStats.RowCount
	finalStats := ds.stats.ScaleByExpectCnt(selectivity * rowCount)
	is.addPushedDownSelection(cop, ds, tmpPath, finalStats)
	t := finishCopTask(ds.ctx, cop).(*rootTask)
	reader := t.p
	t.p = p.constructInnerUnionScan(us, reader)
	return t
}

var symmetricOp = map[string]string{
	ast.LT: ast.GT,
	ast.GE: ast.LE,
	ast.GT: ast.LT,
	ast.LE: ast.GE,
}

// ColWithCmpFuncManager is used in index join to handle the column with compare functions(>=, >, <, <=).
// It stores the compare functions and build ranges in execution phase.
type ColWithCmpFuncManager struct {
	targetCol         *expression.Column
	colLength         int
	OpType            []string
	opArg             []expression.Expression
	tmpConstant       []*expression.Constant
	affectedColSchema *expression.Schema
	compareFuncs      []chunk.CompareFunc
}

func (cwc *ColWithCmpFuncManager) appendNewExpr(opName string, arg expression.Expression, affectedCols []*expression.Column) {
	cwc.OpType = append(cwc.OpType, opName)
	cwc.opArg = append(cwc.opArg, arg)
	cwc.tmpConstant = append(cwc.tmpConstant, &expression.Constant{RetType: cwc.targetCol.RetType})
	for _, col := range affectedCols {
		if cwc.affectedColSchema.Contains(col) {
			continue
		}
		cwc.compareFuncs = append(cwc.compareFuncs, chunk.GetCompareFunc(col.RetType))
		cwc.affectedColSchema.Append(col)
	}
}

// CompareRow compares the rows for deduplicate.
func (cwc *ColWithCmpFuncManager) CompareRow(lhs, rhs chunk.Row) int {
	for i, col := range cwc.affectedColSchema.Columns {
		ret := cwc.compareFuncs[i](lhs, col.Index, rhs, col.Index)
		if ret != 0 {
			return ret
		}
	}
	return 0
}

// BuildRangesByRow will build range of the given row. It will eval each function's arg then call BuildRange.
func (cwc *ColWithCmpFuncManager) BuildRangesByRow(ctx sessionctx.Context, row chunk.Row) ([]*ranger.Range, error) {
	exprs := make([]expression.Expression, len(cwc.OpType))
	for i, opType := range cwc.OpType {
		constantArg, err := cwc.opArg[i].Eval(row)
		if err != nil {
			return nil, err
		}
		cwc.tmpConstant[i].Value = constantArg
		newExpr, err := expression.NewFunction(ctx, opType, types.NewFieldType(mysql.TypeTiny), cwc.targetCol, cwc.tmpConstant[i])
		if err != nil {
			return nil, err
		}
		exprs = append(exprs, newExpr)
	}
	ranges, err := ranger.BuildColumnRange(exprs, ctx.GetSessionVars().StmtCtx, cwc.targetCol.RetType, cwc.colLength)
	if err != nil {
		return nil, err
	}
	return ranges, nil
}

func (cwc *ColWithCmpFuncManager) resolveIndices(schema *expression.Schema) (err error) {
	for i := range cwc.opArg {
		cwc.opArg[i], err = cwc.opArg[i].ResolveIndices(schema)
		if err != nil {
			return err
		}
	}
	return nil
}

// String implements Stringer interface.
func (cwc *ColWithCmpFuncManager) String() string {
	buffer := bytes.NewBufferString("")
	for i := range cwc.OpType {
		buffer.WriteString(fmt.Sprintf("%v(%v, %v)", cwc.OpType[i], cwc.targetCol, cwc.opArg[i]))
		if i < len(cwc.OpType)-1 {
			buffer.WriteString(" ")
		}
	}
	return buffer.String()
}

func (ijHelper *indexJoinBuildHelper) resetContextForIndex(innerKeys []*expression.Column, idxCols []*expression.Column, colLens []int) {
	tmpSchema := expression.NewSchema(innerKeys...)
	ijHelper.curIdxOff2KeyOff = make([]int, len(idxCols))
	ijHelper.curNotUsedIndexCols = make([]*expression.Column, 0, len(idxCols))
	ijHelper.curNotUsedColLens = make([]int, 0, len(idxCols))
	for i, idxCol := range idxCols {
		ijHelper.curIdxOff2KeyOff[i] = tmpSchema.ColumnIndex(idxCol)
		if ijHelper.curIdxOff2KeyOff[i] >= 0 {
			continue
		}
		ijHelper.curNotUsedIndexCols = append(ijHelper.curNotUsedIndexCols, idxCol)
		ijHelper.curNotUsedColLens = append(ijHelper.curNotUsedColLens, colLens[i])
	}
}

// findUsefulEqAndInFilters analyzes the pushedDownConds held by inner child and split them to three parts.
// usefulEqOrInFilters is the continuous eq/in conditions on current unused index columns.
// uselessFilters is the conditions which cannot be used for building ranges.
// remainingRangeCandidates is the other conditions for future use.
func (ijHelper *indexJoinBuildHelper) findUsefulEqAndInFilters(innerPlan *DataSource) (usefulEqOrInFilters, uselessFilters, remainingRangeCandidates []expression.Expression) {
	uselessFilters = make([]expression.Expression, 0, len(innerPlan.pushedDownConds))
	var remainedEqOrIn []expression.Expression
	// Extract the eq/in functions of possible join key.
	// you can see the comment of ExtractEqAndInCondition to get the meaning of the second return value.
	usefulEqOrInFilters, remainedEqOrIn, remainingRangeCandidates, _ = ranger.ExtractEqAndInCondition(
		innerPlan.ctx, innerPlan.pushedDownConds,
		ijHelper.curNotUsedIndexCols,
		ijHelper.curNotUsedColLens,
	)
	uselessFilters = append(uselessFilters, remainedEqOrIn...)
	return usefulEqOrInFilters, uselessFilters, remainingRangeCandidates
}

// buildLastColManager analyze the `OtherConditions` of join to see whether there're some filters can be used in manager.
// The returned value is just for outputting explain information
func (ijHelper *indexJoinBuildHelper) buildLastColManager(nextCol *expression.Column,
	innerPlan *DataSource, cwc *ColWithCmpFuncManager) []expression.Expression {
	var lastColAccesses []expression.Expression
loopOtherConds:
	for _, filter := range ijHelper.join.OtherConditions {
		sf, ok := filter.(*expression.ScalarFunction)
		if !ok || !(sf.FuncName.L == ast.LE || sf.FuncName.L == ast.LT || sf.FuncName.L == ast.GE || sf.FuncName.L == ast.GT) {
			continue
		}
		var funcName string
		var anotherArg expression.Expression
		if lCol, ok := sf.GetArgs()[0].(*expression.Column); ok && lCol.Equal(nil, nextCol) {
			anotherArg = sf.GetArgs()[1]
			funcName = sf.FuncName.L
		} else if rCol, ok := sf.GetArgs()[1].(*expression.Column); ok && rCol.Equal(nil, nextCol) {
			anotherArg = sf.GetArgs()[0]
			// The column manager always build expression in the form of col op arg1.
			// So we need use the symmetric one of the current function.
			funcName = symmetricOp[sf.FuncName.L]
		} else {
			continue
		}
		affectedCols := expression.ExtractColumns(anotherArg)
		if len(affectedCols) == 0 {
			continue
		}
		for _, col := range affectedCols {
			if innerPlan.schema.Contains(col) {
				continue loopOtherConds
			}
		}
		lastColAccesses = append(lastColAccesses, sf)
		cwc.appendNewExpr(funcName, anotherArg, affectedCols)
	}
	return lastColAccesses
}

// removeUselessEqAndInFunc removes the useless eq/in conditions. It's designed for the following case:
//   t1 join t2 on t1.a=t2.a and t1.c=t2.c where t1.b > t2.b-10 and t1.b < t2.b+10 there's index(a, b, c) on t1.
//   In this case the curIdxOff2KeyOff is [0 -1 1] and the notKeyEqAndIn is [].
//   It's clearly that the column c cannot be used to access data. So we need to remove it and reset the IdxOff2KeyOff to
//   [0 -1 -1].
//   So that we can use t1.a=t2.a and t1.b > t2.b-10 and t1.b < t2.b+10 to build ranges then access data.
func (ijHelper *indexJoinBuildHelper) removeUselessEqAndInFunc(
	idxCols []*expression.Column,
	notKeyEqAndIn []expression.Expression) (
	usefulEqAndIn, uselessOnes []expression.Expression,
) {
	ijHelper.curPossibleUsedKeys = make([]*expression.Column, 0, len(idxCols))
	for idxColPos, notKeyColPos := 0, 0; idxColPos < len(idxCols); idxColPos++ {
		if ijHelper.curIdxOff2KeyOff[idxColPos] != -1 {
			ijHelper.curPossibleUsedKeys = append(ijHelper.curPossibleUsedKeys, idxCols[idxColPos])
			continue
		}
		if notKeyColPos < len(notKeyEqAndIn) && ijHelper.curNotUsedIndexCols[notKeyColPos].Equal(nil, idxCols[idxColPos]) {
			notKeyColPos++
			continue
		}
		for i := idxColPos + 1; i < len(idxCols); i++ {
			ijHelper.curIdxOff2KeyOff[i] = -1
		}
		remained := make([]expression.Expression, 0, len(notKeyEqAndIn)-notKeyColPos)
		remained = append(remained, notKeyEqAndIn[notKeyColPos:]...)
		notKeyEqAndIn = notKeyEqAndIn[:notKeyColPos]
		return notKeyEqAndIn, remained
	}
	return notKeyEqAndIn, nil
}

func (ijHelper *indexJoinBuildHelper) analyzeLookUpFilters(path *accessPath, innerPlan *DataSource, innerJoinKeys []*expression.Column) (emptyRange bool, err error) {
	if len(path.idxCols) == 0 {
		return false, nil
	}
	accesses := make([]expression.Expression, 0, len(path.idxCols))
	ijHelper.resetContextForIndex(innerJoinKeys, path.idxCols, path.idxColLens)
	notKeyEqAndIn, remained, rangeFilterCandidates := ijHelper.findUsefulEqAndInFilters(innerPlan)
	var remainedEqAndIn []expression.Expression
	notKeyEqAndIn, remainedEqAndIn = ijHelper.removeUselessEqAndInFunc(path.idxCols, notKeyEqAndIn)
	matchedKeyCnt := len(ijHelper.curPossibleUsedKeys)
	// If no join key is matched while join keys actually are not empty. We don't choose index join for now.
	if matchedKeyCnt <= 0 && len(innerJoinKeys) > 0 {
		return false, nil
	}
	accesses = append(accesses, notKeyEqAndIn...)
	remained = append(remained, remainedEqAndIn...)
	lastColPos := matchedKeyCnt + len(notKeyEqAndIn)
	// There should be some equal conditions. But we don't need that there must be some join key in accesses here.
	// A more strict check is applied later.
	if lastColPos <= 0 {
		return false, nil
	}
	// If all the index columns are covered by eq/in conditions, we don't need to consider other conditions anymore.
	if lastColPos == len(path.idxCols) {
		// If there's join key matched index column. Then choose hash join is always a better idea.
		// e.g. select * from t1, t2 where t2.a=1 and t2.b=1. And t2 has index(a, b).
		//      If we don't have the following check, TiDB will build index join for this case.
		if matchedKeyCnt <= 0 {
			return false, nil
		}
		remained = append(remained, rangeFilterCandidates...)
		ranges, emptyRange, err := ijHelper.buildTemplateRange(matchedKeyCnt, notKeyEqAndIn, nil, false)
		if err != nil {
			return false, err
		}
		if emptyRange {
			return true, nil
		}
		ijHelper.updateBestChoice(ranges, path, accesses, remained, nil)
		return false, nil
	}
	lastPossibleCol := path.idxCols[lastColPos]
	lastColManager := &ColWithCmpFuncManager{
		targetCol:         lastPossibleCol,
		colLength:         path.idxColLens[lastColPos],
		affectedColSchema: expression.NewSchema(),
	}
	lastColAccess := ijHelper.buildLastColManager(lastPossibleCol, innerPlan, lastColManager)
	// If the column manager holds no expression, then we fallback to find whether there're useful normal filters
	if len(lastColAccess) == 0 {
		// If there's join key matched index column. Then choose hash join is always a better idea.
		// e.g. select * from t1, t2 where t2.a=1 and t2.b=1 and t2.c > 10 and t2.c < 20. And t2 has index(a, b, c).
		//      If we don't have the following check, TiDB will build index join for this case.
		if matchedKeyCnt <= 0 {
			return false, nil
		}
		colAccesses, colRemained := ranger.DetachCondsForColumn(ijHelper.join.ctx, rangeFilterCandidates, lastPossibleCol)
		var ranges, nextColRange []*ranger.Range
		var err error
		if len(colAccesses) > 0 {
			nextColRange, err = ranger.BuildColumnRange(colAccesses, ijHelper.join.ctx.GetSessionVars().StmtCtx, lastPossibleCol.RetType, path.idxColLens[lastColPos])
			if err != nil {
				return false, err
			}
		}
		ranges, emptyRange, err = ijHelper.buildTemplateRange(matchedKeyCnt, notKeyEqAndIn, nextColRange, false)
		if err != nil {
			return false, err
		}
		if emptyRange {
			return true, nil
		}
		remained = append(remained, colRemained...)
		if path.idxColLens[lastColPos] != types.UnspecifiedLength {
			remained = append(remained, colAccesses...)
		}
		accesses = append(accesses, colAccesses...)
		ijHelper.updateBestChoice(ranges, path, accesses, remained, nil)
		return false, nil
	}
	accesses = append(accesses, lastColAccess...)
	remained = append(remained, rangeFilterCandidates...)
	ranges, emptyRange, err := ijHelper.buildTemplateRange(matchedKeyCnt, notKeyEqAndIn, nil, true)
	if err != nil {
		return false, err
	}
	if emptyRange {
		return true, nil
	}
	ijHelper.updateBestChoice(ranges, path, accesses, remained, lastColManager)
	return false, nil
}

func (ijHelper *indexJoinBuildHelper) updateBestChoice(ranges []*ranger.Range, path *accessPath, accesses,
	remained []expression.Expression, lastColManager *ColWithCmpFuncManager) {
	// We choose the index by the number of used columns of the range, the much the better.
	// Notice that there may be the cases like `t1.a=t2.a and b > 2 and b < 1`. So ranges can be nil though the conditions are valid.
	// But obviously when the range is nil, we don't need index join.
	if len(ranges) > 0 && len(ranges[0].LowVal) > ijHelper.maxUsedCols {
		ijHelper.chosenPath = path
		ijHelper.maxUsedCols = len(ranges[0].LowVal)
		ijHelper.chosenRanges = ranges
		ijHelper.chosenAccess = accesses
		ijHelper.chosenRemained = remained
		ijHelper.idxOff2KeyOff = ijHelper.curIdxOff2KeyOff
		ijHelper.lastColManager = lastColManager
	}
}

func (ijHelper *indexJoinBuildHelper) buildTemplateRange(matchedKeyCnt int, eqAndInFuncs []expression.Expression, nextColRange []*ranger.Range, haveExtraCol bool) (ranges []*ranger.Range, emptyRange bool, err error) {
	pointLength := matchedKeyCnt + len(eqAndInFuncs)
	if nextColRange != nil {
		for _, colRan := range nextColRange {
			// The range's exclude status is the same with last col's.
			ran := &ranger.Range{
				LowVal:      make([]types.Datum, pointLength, pointLength+1),
				HighVal:     make([]types.Datum, pointLength, pointLength+1),
				LowExclude:  colRan.LowExclude,
				HighExclude: colRan.HighExclude,
			}
			ran.LowVal = append(ran.LowVal, colRan.LowVal[0])
			ran.HighVal = append(ran.HighVal, colRan.HighVal[0])
			ranges = append(ranges, ran)
		}
	} else if haveExtraCol {
		// Reserve a position for the last col.
		ranges = append(ranges, &ranger.Range{
			LowVal:  make([]types.Datum, pointLength+1, pointLength+1),
			HighVal: make([]types.Datum, pointLength+1, pointLength+1),
		})
	} else {
		ranges = append(ranges, &ranger.Range{
			LowVal:  make([]types.Datum, pointLength, pointLength),
			HighVal: make([]types.Datum, pointLength, pointLength),
		})
	}
	sc := ijHelper.join.ctx.GetSessionVars().StmtCtx
	for i, j := 0, 0; j < len(eqAndInFuncs); i++ {
		// This position is occupied by join key.
		if ijHelper.curIdxOff2KeyOff[i] != -1 {
			continue
		}
		oneColumnRan, err := ranger.BuildColumnRange([]expression.Expression{eqAndInFuncs[j]}, sc, ijHelper.curNotUsedIndexCols[j].RetType, ijHelper.curNotUsedColLens[j])
		if err != nil {
			return nil, false, err
		}
		if len(oneColumnRan) == 0 {
			return nil, true, nil
		}
		for _, ran := range ranges {
			ran.LowVal[i] = oneColumnRan[0].LowVal[0]
			ran.HighVal[i] = oneColumnRan[0].HighVal[0]
		}
		curRangeLen := len(ranges)
		for ranIdx := 1; ranIdx < len(oneColumnRan); ranIdx++ {
			newRanges := make([]*ranger.Range, 0, curRangeLen)
			for oldRangeIdx := 0; oldRangeIdx < curRangeLen; oldRangeIdx++ {
				newRange := ranges[oldRangeIdx].Clone()
				newRange.LowVal[i] = oneColumnRan[ranIdx].LowVal[0]
				newRange.HighVal[i] = oneColumnRan[ranIdx].HighVal[0]
				newRanges = append(newRanges, newRange)
			}
			ranges = append(ranges, newRanges...)
		}
		j++
	}
	return ranges, false, nil
}

// tryToGetIndexJoin will get index join by hints. If we can generate a valid index join by hint, the second return value
// will be true, which means we force to choose this index join. Otherwise we will select a join algorithm with min-cost.
func (p *LogicalJoin) tryToGetIndexJoin(prop *property.PhysicalProperty) (indexJoins []PhysicalPlan, forced bool) {
	rightOuter := (p.preferJoinType & preferLeftAsIndexInner) > 0
	leftOuter := (p.preferJoinType & preferRightAsIndexInner) > 0
	hasIndexJoinHint := leftOuter || rightOuter

	defer func() {
		if !forced && hasIndexJoinHint {
			// Construct warning message prefix.
			errMsg := "Optimizer Hint INL_JOIN or TIDB_INLJ is inapplicable"
			if p.hintInfo != nil {
				errMsg = fmt.Sprintf("Optimizer Hint %s or %s is inapplicable",
					restore2JoinHint(HintINLJ, p.hintInfo.indexNestedLoopJoinTables),
					restore2JoinHint(TiDBIndexNestedLoopJoin, p.hintInfo.indexNestedLoopJoinTables))
			}

			// Append inapplicable reason.
			if len(p.EqualConditions) == 0 {
				errMsg += " without column equal ON condition"
			}

			// Generate warning message to client.
			warning := ErrInternal.GenWithStack(errMsg)
			p.ctx.GetSessionVars().StmtCtx.AppendWarning(warning)
		}
	}()

	switch p.JoinType {
	case SemiJoin, AntiSemiJoin, LeftOuterSemiJoin, AntiLeftOuterSemiJoin, LeftOuterJoin:
		join := p.getIndexJoinByOuterIdx(prop, 0)
		return join, join != nil && leftOuter
	case RightOuterJoin:
		join := p.getIndexJoinByOuterIdx(prop, 1)
		return join, join != nil && rightOuter
	case InnerJoin:
		lhsCardinality := p.Children()[0].statsInfo().Count()
		rhsCardinality := p.Children()[1].statsInfo().Count()

		leftJoins := p.getIndexJoinByOuterIdx(prop, 0)
		if leftJoins != nil && leftOuter && !rightOuter {
			return leftJoins, true
		}

		rightJoins := p.getIndexJoinByOuterIdx(prop, 1)
		if rightJoins != nil && rightOuter && !leftOuter {
			return rightJoins, true
		}

		if leftJoins != nil && lhsCardinality < rhsCardinality {
			return leftJoins, leftOuter
		}

		if rightJoins != nil && rhsCardinality < lhsCardinality {
			return rightJoins, rightOuter
		}

		canForceLeft := leftJoins != nil && leftOuter
		canForceRight := rightJoins != nil && rightOuter
		forced = canForceLeft || canForceRight

		joins := append(leftJoins, rightJoins...)
		return joins, forced
	}

	return nil, false
}

// LogicalJoin can generates hash join, index join and sort merge join.
// Firstly we check the hint, if hint is figured by user, we force to choose the corresponding physical plan.
// If the hint is not matched, it will get other candidates.
// If the hint is not figured, we will pick all candidates.
func (p *LogicalJoin) exhaustPhysicalPlans(prop *property.PhysicalProperty) []PhysicalPlan {
	mergeJoins := p.getMergeJoin(prop)
	if (p.preferJoinType & preferMergeJoin) > 0 {
		return mergeJoins
	}
	joins := make([]PhysicalPlan, 0, 5)
	joins = append(joins, mergeJoins...)

	indexJoins, forced := p.tryToGetIndexJoin(prop)
	if forced {
		return indexJoins
	}
	joins = append(joins, indexJoins...)

	hashJoins := p.getHashJoins(prop)
	if (p.preferJoinType & preferHashJoin) > 0 {
		return hashJoins
	}
	joins = append(joins, hashJoins...)
	return joins
}

// TryToGetChildProp will check if this sort property can be pushed or not.
// When a sort column will be replaced by scalar function, we refuse it.
// When a sort column will be replaced by a constant, we just remove it.
func (p *LogicalProjection) TryToGetChildProp(prop *property.PhysicalProperty) (*property.PhysicalProperty, bool) {
	newProp := &property.PhysicalProperty{TaskTp: property.RootTaskType, ExpectedCnt: prop.ExpectedCnt}
	newCols := make([]property.Item, 0, len(prop.Items))
	for _, col := range prop.Items {
		idx := p.schema.ColumnIndex(col.Col)
		switch expr := p.Exprs[idx].(type) {
		case *expression.Column:
			newCols = append(newCols, property.Item{Col: expr, Desc: col.Desc})
		case *expression.ScalarFunction:
			return nil, false
		}
	}
	newProp.Items = newCols
	return newProp, true
}

func (p *LogicalProjection) exhaustPhysicalPlans(prop *property.PhysicalProperty) []PhysicalPlan {
	newProp, ok := p.TryToGetChildProp(prop)
	if !ok {
		return nil
	}
	proj := PhysicalProjection{
		Exprs:                p.Exprs,
		CalculateNoDelay:     p.CalculateNoDelay,
		AvoidColumnEvaluator: p.AvoidColumnEvaluator,
	}.Init(p.ctx, p.stats.ScaleByExpectCnt(prop.ExpectedCnt), newProp)
	proj.SetSchema(p.schema)
	return []PhysicalPlan{proj}
}

func (lt *LogicalTopN) getPhysTopN() []PhysicalPlan {
	ret := make([]PhysicalPlan, 0, 3)
	for _, tp := range wholeTaskTypes {
		resultProp := &property.PhysicalProperty{TaskTp: tp, ExpectedCnt: math.MaxFloat64}
		topN := PhysicalTopN{
			ByItems: lt.ByItems,
			Count:   lt.Count,
			Offset:  lt.Offset,
		}.Init(lt.ctx, lt.stats, resultProp)
		ret = append(ret, topN)
	}
	return ret
}

func (lt *LogicalTopN) getPhysLimits() []PhysicalPlan {
	prop, canPass := getPropByOrderByItems(lt.ByItems)
	if !canPass {
		return nil
	}
	ret := make([]PhysicalPlan, 0, 3)
	for _, tp := range wholeTaskTypes {
		resultProp := &property.PhysicalProperty{TaskTp: tp, ExpectedCnt: float64(lt.Count + lt.Offset), Items: prop.Items}
		limit := PhysicalLimit{
			Count:  lt.Count,
			Offset: lt.Offset,
		}.Init(lt.ctx, lt.stats, resultProp)
		ret = append(ret, limit)
	}
	return ret
}

// Check if this prop's columns can match by items totally.
func matchItems(p *property.PhysicalProperty, items []*ByItems) bool {
	if len(items) < len(p.Items) {
		return false
	}
	for i, col := range p.Items {
		sortItem := items[i]
		if sortItem.Desc != col.Desc || !sortItem.Expr.Equal(nil, col.Col) {
			return false
		}
	}
	return true
}

func (lt *LogicalTopN) exhaustPhysicalPlans(prop *property.PhysicalProperty) []PhysicalPlan {
	if matchItems(prop, lt.ByItems) {
		return append(lt.getPhysTopN(), lt.getPhysLimits()...)
	}
	return nil
}

func (la *LogicalApply) exhaustPhysicalPlans(prop *property.PhysicalProperty) []PhysicalPlan {
	if !prop.AllColsFromSchema(la.children[0].Schema()) { // for convenient, we don't pass through any prop
		return nil
	}
	join := la.getHashJoin(prop, 1)
	apply := PhysicalApply{
		PhysicalHashJoin: *join,
		OuterSchema:      la.corCols,
		rightChOffset:    la.children[0].Schema().Len(),
	}.Init(la.ctx,
		la.stats.ScaleByExpectCnt(prop.ExpectedCnt),
		&property.PhysicalProperty{ExpectedCnt: math.MaxFloat64, Items: prop.Items},
		&property.PhysicalProperty{ExpectedCnt: math.MaxFloat64})
	apply.SetSchema(la.schema)
	return []PhysicalPlan{apply}
}

func (p *LogicalWindow) exhaustPhysicalPlans(prop *property.PhysicalProperty) []PhysicalPlan {
	var byItems []property.Item
	byItems = append(byItems, p.PartitionBy...)
	byItems = append(byItems, p.OrderBy...)
	childProperty := &property.PhysicalProperty{ExpectedCnt: math.MaxFloat64, Items: byItems, Enforced: true}
	if !prop.IsPrefix(childProperty) {
		return nil
	}
	window := PhysicalWindow{
		WindowFuncDescs: p.WindowFuncDescs,
		PartitionBy:     p.PartitionBy,
		OrderBy:         p.OrderBy,
		Frame:           p.Frame,
	}.Init(p.ctx, p.stats.ScaleByExpectCnt(prop.ExpectedCnt), childProperty)
	window.SetSchema(p.Schema())
	return []PhysicalPlan{window}
}

// exhaustPhysicalPlans is only for implementing interface. DataSource and Dual generate task in `findBestTask` directly.
func (p *baseLogicalPlan) exhaustPhysicalPlans(_ *property.PhysicalProperty) []PhysicalPlan {
	panic("baseLogicalPlan.exhaustPhysicalPlans() should never be called.")
}

func (la *LogicalAggregation) getEnforcedStreamAggs(prop *property.PhysicalProperty) []PhysicalPlan {
	_, desc := prop.AllSameOrder()
	enforcedAggs := make([]PhysicalPlan, 0, len(wholeTaskTypes))
	childProp := &property.PhysicalProperty{
		ExpectedCnt: math.Max(prop.ExpectedCnt*la.inputCount/la.stats.RowCount, prop.ExpectedCnt),
		Enforced:    true,
		Items:       property.ItemsFromCols(la.groupByCols, desc),
	}

	for _, taskTp := range wholeTaskTypes {
		copiedChildProperty := new(property.PhysicalProperty)
		*copiedChildProperty = *childProp // It's ok to not deep copy the "cols" field.
		copiedChildProperty.TaskTp = taskTp

		agg := basePhysicalAgg{
			GroupByItems: la.GroupByItems,
			AggFuncs:     la.AggFuncs,
		}.initForStream(la.ctx, la.stats.ScaleByExpectCnt(prop.ExpectedCnt), copiedChildProperty)
		agg.SetSchema(la.schema.Clone())
		enforcedAggs = append(enforcedAggs, agg)
	}
	return enforcedAggs
}

func (la *LogicalAggregation) getStreamAggs(prop *property.PhysicalProperty) []PhysicalPlan {
	all, desc := prop.AllSameOrder()
	if !all {
		return nil
	}

	for _, aggFunc := range la.AggFuncs {
		if aggFunc.Mode == aggregation.FinalMode {
			return nil
		}
	}
	// group by a + b is not interested in any order.
	if len(la.groupByCols) != len(la.GroupByItems) {
		return nil
	}

	streamAggs := make([]PhysicalPlan, 0, len(la.possibleProperties)*(len(wholeTaskTypes)-1)+len(wholeTaskTypes))
	childProp := &property.PhysicalProperty{
		ExpectedCnt: math.Max(prop.ExpectedCnt*la.inputCount/la.stats.RowCount, prop.ExpectedCnt),
	}

	for _, possibleChildProperty := range la.possibleProperties {
		sortColOffsets := getMaxSortPrefix(possibleChildProperty, la.groupByCols)
		if len(sortColOffsets) != len(la.groupByCols) {
			continue
		}

		childProp.Items = property.ItemsFromCols(possibleChildProperty[:len(sortColOffsets)], desc)
		if !prop.IsPrefix(childProp) {
			continue
		}

		// The table read of "CopDoubleReadTaskType" can't promises the sort
		// property that the stream aggregation required, no need to consider.
		for _, taskTp := range []property.TaskType{property.CopSingleReadTaskType, property.RootTaskType} {
			copiedChildProperty := new(property.PhysicalProperty)
			*copiedChildProperty = *childProp // It's ok to not deep copy the "cols" field.
			copiedChildProperty.TaskTp = taskTp

			agg := basePhysicalAgg{
				GroupByItems: la.GroupByItems,
				AggFuncs:     la.AggFuncs,
			}.initForStream(la.ctx, la.stats.ScaleByExpectCnt(prop.ExpectedCnt), copiedChildProperty)
			agg.SetSchema(la.schema.Clone())
			streamAggs = append(streamAggs, agg)
		}
	}
	// If STREAM_AGG hint is existed, it should consider enforce stream aggregation,
	// because we can't trust possibleChildProperty completely.
	if (la.preferAggType & preferStreamAgg) > 0 {
		streamAggs = append(streamAggs, la.getEnforcedStreamAggs(prop)...)
	}
	return streamAggs
}

func (la *LogicalAggregation) getHashAggs(prop *property.PhysicalProperty) []PhysicalPlan {
	if !prop.IsEmpty() {
		return nil
	}
	hashAggs := make([]PhysicalPlan, 0, len(wholeTaskTypes))
	for _, taskTp := range wholeTaskTypes {
		agg := basePhysicalAgg{
			GroupByItems: la.GroupByItems,
			AggFuncs:     la.AggFuncs,
		}.initForHash(la.ctx, la.stats.ScaleByExpectCnt(prop.ExpectedCnt), &property.PhysicalProperty{ExpectedCnt: math.MaxFloat64, TaskTp: taskTp})
		agg.SetSchema(la.schema.Clone())
		hashAggs = append(hashAggs, agg)
	}
	return hashAggs
}

func (la *LogicalAggregation) exhaustPhysicalPlans(prop *property.PhysicalProperty) []PhysicalPlan {
	preferHash := (la.preferAggType & preferHashAgg) > 0
	preferStream := (la.preferAggType & preferStreamAgg) > 0
	if preferHash && preferStream {
		errMsg := "Optimizer aggregation hints are conflicted"
		warning := ErrInternal.GenWithStack(errMsg)
		la.ctx.GetSessionVars().StmtCtx.AppendWarning(warning)
		la.preferAggType = 0
		preferHash, preferStream = false, false
	}

	hashAggs := la.getHashAggs(prop)
	if hashAggs != nil && preferHash {
		return hashAggs
	}

	streamAggs := la.getStreamAggs(prop)
	if streamAggs != nil && preferStream {
		return streamAggs
	}

	if streamAggs == nil && preferStream {
		errMsg := "Optimizer Hint STREAM_AGG is inapplicable"
		warning := ErrInternal.GenWithStack(errMsg)
		la.ctx.GetSessionVars().StmtCtx.AppendWarning(warning)
	}

	aggs := make([]PhysicalPlan, 0, len(hashAggs)+len(streamAggs))
	aggs = append(aggs, hashAggs...)
	aggs = append(aggs, streamAggs...)
	return aggs
}

func (p *LogicalSelection) exhaustPhysicalPlans(prop *property.PhysicalProperty) []PhysicalPlan {
	childProp := prop.Clone()
	sel := PhysicalSelection{
		Conditions: p.Conditions,
	}.Init(p.ctx, p.stats.ScaleByExpectCnt(prop.ExpectedCnt), childProp)
	return []PhysicalPlan{sel}
}

func (p *LogicalLimit) exhaustPhysicalPlans(prop *property.PhysicalProperty) []PhysicalPlan {
	if !prop.IsEmpty() {
		return nil
	}
	ret := make([]PhysicalPlan, 0, len(wholeTaskTypes))
	for _, tp := range wholeTaskTypes {
		resultProp := &property.PhysicalProperty{TaskTp: tp, ExpectedCnt: float64(p.Count + p.Offset)}
		limit := PhysicalLimit{
			Offset: p.Offset,
			Count:  p.Count,
		}.Init(p.ctx, p.stats, resultProp)
		ret = append(ret, limit)
	}
	return ret
}

func (p *LogicalLock) exhaustPhysicalPlans(prop *property.PhysicalProperty) []PhysicalPlan {
	childProp := prop.Clone()
	lock := PhysicalLock{
		Lock:         p.Lock,
		TblID2Handle: p.tblID2Handle,
	}.Init(p.ctx, p.stats.ScaleByExpectCnt(prop.ExpectedCnt), childProp)
	return []PhysicalPlan{lock}
}

func (p *LogicalUnionAll) exhaustPhysicalPlans(prop *property.PhysicalProperty) []PhysicalPlan {
	// TODO: UnionAll can not pass any order, but we can change it to sort merge to keep order.
	if !prop.IsEmpty() {
		return nil
	}
	chReqProps := make([]*property.PhysicalProperty, 0, len(p.children))
	for range p.children {
		chReqProps = append(chReqProps, &property.PhysicalProperty{ExpectedCnt: prop.ExpectedCnt})
	}
	ua := PhysicalUnionAll{}.Init(p.ctx, p.stats.ScaleByExpectCnt(prop.ExpectedCnt), chReqProps...)
	ua.SetSchema(p.Schema())
	return []PhysicalPlan{ua}
}

func (ls *LogicalSort) getPhysicalSort(prop *property.PhysicalProperty) *PhysicalSort {
	ps := PhysicalSort{ByItems: ls.ByItems}.Init(ls.ctx, ls.stats.ScaleByExpectCnt(prop.ExpectedCnt), &property.PhysicalProperty{ExpectedCnt: math.MaxFloat64})
	return ps
}

func (ls *LogicalSort) getNominalSort(reqProp *property.PhysicalProperty) *NominalSort {
	prop, canPass := getPropByOrderByItems(ls.ByItems)
	if !canPass {
		return nil
	}
	prop.ExpectedCnt = reqProp.ExpectedCnt
	ps := NominalSort{}.Init(ls.ctx, prop)
	return ps
}

func (ls *LogicalSort) exhaustPhysicalPlans(prop *property.PhysicalProperty) []PhysicalPlan {
	if matchItems(prop, ls.ByItems) {
		ret := make([]PhysicalPlan, 0, 2)
		ret = append(ret, ls.getPhysicalSort(prop))
		ns := ls.getNominalSort(prop)
		if ns != nil {
			ret = append(ret, ns)
		}
		return ret
	}
	return nil
}

func (p *LogicalMaxOneRow) exhaustPhysicalPlans(prop *property.PhysicalProperty) []PhysicalPlan {
	if !prop.IsEmpty() {
		return nil
	}
	mor := PhysicalMaxOneRow{}.Init(p.ctx, p.stats, &property.PhysicalProperty{ExpectedCnt: 2})
	return []PhysicalPlan{mor}
}<|MERGE_RESOLUTION|>--- conflicted
+++ resolved
@@ -572,11 +572,8 @@
 		filterCondition: ds.pushedDownConds,
 		Ranges:          ranges,
 		rangeDecidedBy:  outerJoinKeys,
-<<<<<<< HEAD
 		StoreType:       kv.TiKV,
-=======
 		KeepOrder:       keepOrder,
->>>>>>> e0b8267d
 	}.Init(ds.ctx)
 	if ds.preferStoreType&preferTiFlash != 0 {
 		ts.StoreType = kv.TiFlash
