--- conflicted
+++ resolved
@@ -868,17 +868,13 @@
 		DBName:          ds.DBName,
 		isPartition:     ds.isPartition,
 		physicalTableID: ds.physicalTableID,
-<<<<<<< HEAD
 		StoreType:       kv.TiKV,
-	}.Init(ds.ctx)
+	}.Init(ds.ctx, ds.blockOffset)
 	if ds.preferStoreType&preferTiFlash != 0 {
 		ts.StoreType = kv.TiFlash
 	} else {
 		ts.StoreType = kv.TiKV
 	}
-=======
-	}.Init(ds.ctx, ds.blockOffset)
->>>>>>> c153a5f3
 	ts.SetSchema(ds.schema)
 	if ts.Table.PKIsHandle {
 		if pkColInfo := ts.Table.GetPkColInfo(); pkColInfo != nil {
