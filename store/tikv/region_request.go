--- conflicted
+++ resolved
@@ -70,18 +70,11 @@
 
 // SendReq sends a request to tikv server.
 func (s *RegionRequestSender) SendReq(bo *Backoffer, req *tikvrpc.Request, regionID RegionVerID, timeout time.Duration) (*tikvrpc.Response, error) {
-<<<<<<< HEAD
-	resp, _, err := s.SendReqCtx(bo, req, regionID, timeout, kv.TiKV)
-=======
 	resp, _, err := s.SendReqCtx(bo, req, regionID, timeout, TiKV)
->>>>>>> b25b703c
 	return resp, err
 }
 
 // SendReqCtx sends a request to tikv server and return response and RPCCtx of this RPC.
-<<<<<<< HEAD
-func (s *RegionRequestSender) SendReqCtx(bo *Backoffer, req *tikvrpc.Request, regionID RegionVerID, timeout time.Duration, storeType kv.StoreType) (*tikvrpc.Response, *RPCContext, error) {
-=======
 func (s *RegionRequestSender) SendReqCtx(
 	bo *Backoffer,
 	req *tikvrpc.Request,
@@ -93,7 +86,6 @@
 	rpcCtx *RPCContext,
 	err error,
 ) {
->>>>>>> b25b703c
 	failpoint.Inject("tikvStoreSendReqResult", func(val failpoint.Value) {
 		switch val.(string) {
 		case "timeout":
@@ -120,17 +112,6 @@
 		replicaRead = kv.ReplicaReadLeader
 	}
 	for {
-<<<<<<< HEAD
-		var ctx *RPCContext
-		var err error
-		switch storeType {
-		case kv.TiKV:
-			ctx, err = s.regionCache.GetRPCContext(bo, regionID, replicaRead, req.ReplicaReadSeed)
-		case kv.TiFlash:
-			ctx, err = s.regionCache.GetFlashRPCContext(bo, regionID)
-		default:
-			return nil, nil, errors.Errorf("TiDB do NOT support that storage type.")
-=======
 		switch sType {
 		case TiKV:
 			rpcCtx, err = s.regionCache.GetTiKVRPCContext(bo, regionID, replicaRead, req.ReplicaReadSeed)
@@ -138,7 +119,6 @@
 			rpcCtx, err = s.regionCache.GetTiFlashRPCContext(bo, regionID)
 		default:
 			err = errors.Errorf("unsupported storage type: %v", sType)
->>>>>>> b25b703c
 		}
 		if err != nil {
 			return nil, nil, err
