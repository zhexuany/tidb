// Copyright 2015 PingCAP, Inc.
//
// Licensed under the Apache License, Version 2.0 (the "License");
// you may not use this file except in compliance with the License.
// You may obtain a copy of the License at
//
//     http://www.apache.org/licenses/LICENSE-2.0
//
// Unless required by applicable law or agreed to in writing, software
// distributed under the License is distributed on an "AS IS" BASIS,
// See the License for the specific language governing permissions and
// limitations under the License.

package localstore

import (
	"github.com/juju/errors"
	"github.com/ngaut/log"
	"github.com/pingcap/tidb/kv"
	"github.com/pingcap/tidb/store/localstore/engine"
	"github.com/pingcap/tidb/terror"
	"github.com/pingcap/tidb/util/bytes"
	"github.com/pingcap/tidb/util/codec"
)

var (
	_ kv.Snapshot     = (*dbSnapshot)(nil)
	_ kv.MvccSnapshot = (*dbSnapshot)(nil)
	_ kv.Iterator     = (*dbIter)(nil)
)

// dbSnapshot implements MvccSnapshot interface.
type dbSnapshot struct {
	store   *dbStore
	db      engine.DB
	rawIt   engine.Iterator
	version kv.Version // transaction begin version
}

func (s *dbSnapshot) internalSeek(startKey []byte) (engine.Iterator, error) {
	s.store.snapLock.RLock()
	defer s.store.snapLock.RUnlock()

	if s.store.closed {
		return nil, errors.Trace(ErrDBClosed)
	}

	if s.rawIt == nil {
		var err error
		s.rawIt, err = s.db.Seek([]byte{0})
		if err != nil {
			return nil, errors.Trace(err)
		}
	}
	ok := s.rawIt.Seek(startKey)
	if !ok {
		s.rawIt.Release()
		s.rawIt = nil
		return nil, kv.ErrNotExist
	}
	return s.rawIt, nil
}

func (s *dbSnapshot) MvccGet(k kv.Key, ver kv.Version) ([]byte, error) {
	// engine Snapshot return nil, nil for value not found,
	// so here we will check nil and return kv.ErrNotExist.
	// get newest version, (0, MaxUint64)
	// Key arrangement:
	// Key -> META
	// ...
	// Key_ver
	// Key_ver-1
	// Key_ver-2
	// ...
	// Key_ver-n
	// Key_0
	// NextKey -> META
	// NextKey_xxx
	startKey := MvccEncodeVersionKey(k, ver)
	endKey := MvccEncodeVersionKey(k, kv.MinVersion)

	it, err := s.internalSeek(startKey)
	if err != nil {
		return nil, errors.Trace(err)
	}

	var rawKey []byte
	var v []byte
	// Check if the scan is not exceed this key's all versions and the value is not
	// tombstone.
	if kv.EncodedKey(it.Key()).Cmp(endKey) < 0 && !isTombstone(it.Value()) {
		rawKey = it.Key()
		v = it.Value()
	}
	// No such key (or it's tombstone).
	if rawKey == nil {
		return nil, kv.ErrNotExist
	}
	return bytes.CloneBytes(v), nil
}

func (s *dbSnapshot) NewMvccIterator(k kv.Key, ver kv.Version) kv.Iterator {
	return newDBIter(s, k, ver)
}

func (s *dbSnapshot) Get(k kv.Key) ([]byte, error) {
	// Get latest version.
	return s.MvccGet(k, s.version)
}

func (s *dbSnapshot) BatchGet(keys []kv.Key) (map[string][]byte, error) {
	m := make(map[string][]byte)
	for _, k := range keys {
		v, err := s.Get(k)
		if err != nil && !kv.IsErrNotFound(err) {
			return nil, errors.Trace(err)
		}
		if len(v) > 0 {
			m[string(k)] = v
		}
	}
	return m, nil
}

func (s *dbSnapshot) RangeGet(start, end kv.Key, limit int) (map[string][]byte, error) {
	m := make(map[string][]byte)
<<<<<<< HEAD
	it := s.NewIterator(start)
=======
	it := s.NewIterator([]byte(start))
>>>>>>> ee1d1d47
	defer it.Close()
	endKey := string(end)
	for i := 0; i < limit; i++ {
		if !it.Valid() {
			break
		}
		if it.Key() > endKey {
			break
		}
		m[it.Key()] = it.Value()
		err := it.Next()
		if err != nil {
			return nil, err
		}
	}
	return m, nil
}

func (s *dbSnapshot) NewIterator(param interface{}) kv.Iterator {
	k, ok := param.([]byte)
	if !ok {
		log.Errorf("leveldb iterator parameter error, %+v", param)
		return nil
	}
	return newDBIter(s, k, s.version)
}

func (s *dbSnapshot) MvccRelease() {
	s.Release()
}

func (s *dbSnapshot) Release() {
	if s.rawIt == nil {
		return
	}

	// TODO: check whether Release will panic if store is closed.
	s.rawIt.Release()
	s.rawIt = nil
}

type dbIter struct {
	s               *dbSnapshot
	startKey        kv.Key
	valid           bool
	exceptedVersion kv.Version
	k               kv.Key
	v               []byte
}

func newDBIter(s *dbSnapshot, startKey kv.Key, exceptedVer kv.Version) *dbIter {
	it := &dbIter{
		s:               s,
		startKey:        startKey,
		valid:           true,
		exceptedVersion: exceptedVer,
	}
	it.Next()
	return it
}

func (it *dbIter) Next() error {
	encKey := codec.EncodeBytes(nil, it.startKey)
	var retErr error
	var engineIter engine.Iterator
	for {
		var err error
		engineIter, err = it.s.internalSeek(encKey)
		if err != nil {
			it.valid = false
			retErr = err
			break
		}

		metaKey := engineIter.Key()
		// Get real key from metaKey
		key, _, err := MvccDecode(metaKey)
		if err != nil {
			// It's not a valid metaKey, maybe overflow (other data).
			it.valid = false
			break
		}
		// Get kv pair.
		val, err := it.s.MvccGet(key, it.exceptedVersion)
		if err != nil && !terror.ErrorEqual(err, kv.ErrNotExist) {
			// Get this version error
			it.valid = false
			retErr = err
			break
		}
		if val != nil {
			it.k = bytes.CloneBytes(key)
			it.v = bytes.CloneBytes(val)
			it.startKey = key.Next()
			break
		}
		// Current key's all versions are deleted, just go next key.
		encKey = codec.EncodeBytes(nil, key.Next())
	}
	return errors.Trace(retErr)
}

func (it *dbIter) Valid() bool {
	return it.valid
}

func (it *dbIter) Key() string {
	return string(it.k)
}

func (it *dbIter) Value() []byte {
	return it.v
}

func (it *dbIter) Close() {}<|MERGE_RESOLUTION|>--- conflicted
+++ resolved
@@ -124,11 +124,7 @@
 
 func (s *dbSnapshot) RangeGet(start, end kv.Key, limit int) (map[string][]byte, error) {
 	m := make(map[string][]byte)
-<<<<<<< HEAD
-	it := s.NewIterator(start)
-=======
 	it := s.NewIterator([]byte(start))
->>>>>>> ee1d1d47
 	defer it.Close()
 	endKey := string(end)
 	for i := 0; i < limit; i++ {
