// Copyright 2017 PingCAP, Inc.
//
// Licensed under the Apache License, Version 2.0 (the "License");
// you may not use this file except in compliance with the License.
// You may obtain a copy of the License at
//
//     http://www.apache.org/licenses/LICENSE-2.0
//
// Unless required by applicable law or agreed to in writing, software
// distributed under the License is distributed on an "AS IS" BASIS,
// See the License for the specific language governing permissions and
// limitations under the License.

package config

import (
	"bytes"
	"crypto/tls"
	"crypto/x509"
	"fmt"
	"io/ioutil"
	"os"
	"reflect"
	"strings"
	"sync"
	"time"

	"github.com/BurntSushi/toml"
	"github.com/pingcap/errors"
	zaplog "github.com/pingcap/log"
	"github.com/pingcap/tidb/util/logutil"
	tracing "github.com/uber/jaeger-client-go/config"
	"go.uber.org/atomic"
)

// Config number limitations
const (
	MaxLogFileSize    = 4096 // MB
	MinPessimisticTTL = time.Second * 15
	MaxPessimisticTTL = time.Second * 120
	// DefTxnTotalSizeLimit is the default value of TxnTxnTotalSizeLimit.
	DefTxnTotalSizeLimit = 100 * 1024 * 1024
)

// Valid config maps
var (
	ValidStorage = map[string]bool{
		"mocktikv": true,
		"tikv":     true,
	}
	// checkTableBeforeDrop enable to execute `admin check table` before `drop table`.
	CheckTableBeforeDrop = false
	// checkBeforeDropLDFlag is a go build flag.
	checkBeforeDropLDFlag = "None"
)

// Config contains configuration options.
type Config struct {
	Host             string          `toml:"host" json:"host"`
	AdvertiseAddress string          `toml:"advertise-address" json:"advertise-address"`
	Port             uint            `toml:"port" json:"port"`
	Cors             string          `toml:"cors" json:"cors"`
	Store            string          `toml:"store" json:"store"`
	Path             string          `toml:"path" json:"path"`
	Socket           string          `toml:"socket" json:"socket"`
	Lease            string          `toml:"lease" json:"lease"`
	RunDDL           bool            `toml:"run-ddl" json:"run-ddl"`
	SplitTable       bool            `toml:"split-table" json:"split-table"`
	TokenLimit       uint            `toml:"token-limit" json:"token-limit"`
	OOMAction        string          `toml:"oom-action" json:"oom-action"`
	MemQuotaQuery    int64           `toml:"mem-quota-query" json:"mem-quota-query"`
	EnableStreaming  bool            `toml:"enable-streaming" json:"enable-streaming"`
	TxnLocalLatches  TxnLocalLatches `toml:"txn-local-latches" json:"txn-local-latches"`
	// Set sys variable lower-case-table-names, ref: https://dev.mysql.com/doc/refman/5.7/en/identifier-case-sensitivity.html.
	// TODO: We actually only support mode 2, which keeps the original case, but the comparison is case-insensitive.
	LowerCaseTableNames int `toml:"lower-case-table-names" json:"lower-case-table-names"`

	Log                 Log               `toml:"log" json:"log"`
	Security            Security          `toml:"security" json:"security"`
	Status              Status            `toml:"status" json:"status"`
	Performance         Performance       `toml:"performance" json:"performance"`
	PreparedPlanCache   PreparedPlanCache `toml:"prepared-plan-cache" json:"prepared-plan-cache"`
	OpenTracing         OpenTracing       `toml:"opentracing" json:"opentracing"`
	ProxyProtocol       ProxyProtocol     `toml:"proxy-protocol" json:"proxy-protocol"`
	TiKVClient          TiKVClient        `toml:"tikv-client" json:"tikv-client"`
	TiFlash             TiFlash           `toml:"tiflash" json:"tiflash"`
	Binlog              Binlog            `toml:"binlog" json:"binlog"`
	CompatibleKillQuery bool              `toml:"compatible-kill-query" json:"compatible-kill-query"`
	Plugin              Plugin            `toml:"plugin" json:"plugin"`
	PessimisticTxn      PessimisticTxn    `toml:"pessimistic-txn" json:"pessimistic-txn"`
	CheckMb4ValueInUTF8 bool              `toml:"check-mb4-value-in-utf8" json:"check-mb4-value-in-utf8"`
	// TreatOldVersionUTF8AsUTF8MB4 is use to treat old version table/column UTF8 charset as UTF8MB4. This is for compatibility.
	// Currently not support dynamic modify, because this need to reload all old version schema.
	TreatOldVersionUTF8AsUTF8MB4 bool `toml:"treat-old-version-utf8-as-utf8mb4" json:"treat-old-version-utf8-as-utf8mb4"`
	// EnableTableLock indicate whether enable table lock.
	// TODO: remove this after table lock features stable.
	EnableTableLock     bool        `toml:"enable-table-lock" json:"enable-table-lock"`
	DelayCleanTableLock uint64      `toml:"delay-clean-table-lock" json:"delay-clean-table-lock"`
	SplitRegionMaxNum   uint64      `toml:"split-region-max-num" json:"split-region-max-num"`
	StmtSummary         StmtSummary `toml:"stmt-summary" json:"stmt-summary"`
}

// Log is the log section of config.
type Log struct {
	// Log level.
	Level string `toml:"level" json:"level"`
	// Log format. one of json, text, or console.
	Format string `toml:"format" json:"format"`
	// Disable automatic timestamps in output.
	DisableTimestamp bool `toml:"disable-timestamp" json:"disable-timestamp"`
	// DisableErrorStack stops annotating logs with the full stack error
	// message.
	DisableErrorStack bool `toml:"disable-error-stack" json:"disable-error-stack"`
	// File log config.
	File logutil.FileLogConfig `toml:"file" json:"file"`

	SlowQueryFile      string `toml:"slow-query-file" json:"slow-query-file"`
	SlowThreshold      uint64 `toml:"slow-threshold" json:"slow-threshold"`
	ExpensiveThreshold uint   `toml:"expensive-threshold" json:"expensive-threshold"`
	QueryLogMaxLen     uint64 `toml:"query-log-max-len" json:"query-log-max-len"`
}

// Security is the security section of the config.
type Security struct {
	SkipGrantTable bool   `toml:"skip-grant-table" json:"skip-grant-table"`
	SSLCA          string `toml:"ssl-ca" json:"ssl-ca"`
	SSLCert        string `toml:"ssl-cert" json:"ssl-cert"`
	SSLKey         string `toml:"ssl-key" json:"ssl-key"`
	ClusterSSLCA   string `toml:"cluster-ssl-ca" json:"cluster-ssl-ca"`
	ClusterSSLCert string `toml:"cluster-ssl-cert" json:"cluster-ssl-cert"`
	ClusterSSLKey  string `toml:"cluster-ssl-key" json:"cluster-ssl-key"`
}

// The ErrConfigValidationFailed error is used so that external callers can do a type assertion
// to defer handling of this specific error when someone does not want strict type checking.
// This is needed only because logging hasn't been set up at the time we parse the config file.
// This should all be ripped out once strict config checking is made the default behavior.
type ErrConfigValidationFailed struct {
	err string
}

func (e *ErrConfigValidationFailed) Error() string {
	return e.err
}

// ToTLSConfig generates tls's config based on security section of the config.
func (s *Security) ToTLSConfig() (*tls.Config, error) {
	var tlsConfig *tls.Config
	if len(s.ClusterSSLCA) != 0 {
		var certificates = make([]tls.Certificate, 0)
		if len(s.ClusterSSLCert) != 0 && len(s.ClusterSSLKey) != 0 {
			// Load the client certificates from disk
			certificate, err := tls.LoadX509KeyPair(s.ClusterSSLCert, s.ClusterSSLKey)
			if err != nil {
				return nil, errors.Errorf("could not load client key pair: %s", err)
			}
			certificates = append(certificates, certificate)
		}

		// Create a certificate pool from the certificate authority
		certPool := x509.NewCertPool()
		ca, err := ioutil.ReadFile(s.ClusterSSLCA)
		if err != nil {
			return nil, errors.Errorf("could not read ca certificate: %s", err)
		}

		// Append the certificates from the CA
		if !certPool.AppendCertsFromPEM(ca) {
			return nil, errors.New("failed to append ca certs")
		}

		tlsConfig = &tls.Config{
			Certificates: certificates,
			RootCAs:      certPool,
		}
	}

	return tlsConfig, nil
}

// Status is the status section of the config.
type Status struct {
	StatusHost      string `toml:"status-host" json:"status-host"`
	MetricsAddr     string `toml:"metrics-addr" json:"metrics-addr"`
	StatusPort      uint   `toml:"status-port" json:"status-port"`
	MetricsInterval uint   `toml:"metrics-interval" json:"metrics-interval"`
	ReportStatus    bool   `toml:"report-status" json:"report-status"`
	RecordQPSbyDB   bool   `toml:"record-db-qps" json:"record-db-qps"`
}

// Performance is the performance section of the config.
type Performance struct {
	MaxProcs            uint    `toml:"max-procs" json:"max-procs"`
	MaxMemory           uint64  `toml:"max-memory" json:"max-memory"`
	StatsLease          string  `toml:"stats-lease" json:"stats-lease"`
	StmtCountLimit      uint    `toml:"stmt-count-limit" json:"stmt-count-limit"`
	FeedbackProbability float64 `toml:"feedback-probability" json:"feedback-probability"`
	QueryFeedbackLimit  uint    `toml:"query-feedback-limit" json:"query-feedback-limit"`
	PseudoEstimateRatio float64 `toml:"pseudo-estimate-ratio" json:"pseudo-estimate-ratio"`
	ForcePriority       string  `toml:"force-priority" json:"force-priority"`
	BindInfoLease       string  `toml:"bind-info-lease" json:"bind-info-lease"`
	TxnTotalSizeLimit   uint64  `toml:"txn-total-size-limit" json:"txn-total-size-limit"`
	TCPKeepAlive        bool    `toml:"tcp-keep-alive" json:"tcp-keep-alive"`
	CrossJoin           bool    `toml:"cross-join" json:"cross-join"`
	RunAutoAnalyze      bool    `toml:"run-auto-analyze" json:"run-auto-analyze"`
}

// PlanCache is the PlanCache section of the config.
type PlanCache struct {
	Enabled  bool `toml:"enabled" json:"enabled"`
	Capacity uint `toml:"capacity" json:"capacity"`
	Shards   uint `toml:"shards" json:"shards"`
}

// TxnLocalLatches is the TxnLocalLatches section of the config.
type TxnLocalLatches struct {
	Enabled  bool `toml:"enabled" json:"enabled"`
	Capacity uint `toml:"capacity" json:"capacity"`
}

// PreparedPlanCache is the PreparedPlanCache section of the config.
type PreparedPlanCache struct {
	Enabled          bool    `toml:"enabled" json:"enabled"`
	Capacity         uint    `toml:"capacity" json:"capacity"`
	MemoryGuardRatio float64 `toml:"memory-guard-ratio" json:"memory-guard-ratio"`
}

// OpenTracing is the opentracing section of the config.
type OpenTracing struct {
	Enable     bool                `toml:"enable" json:"enable"`
	RPCMetrics bool                `toml:"rpc-metrics" json:"rpc-metrics"`
	Sampler    OpenTracingSampler  `toml:"sampler" json:"sampler"`
	Reporter   OpenTracingReporter `toml:"reporter" json:"reporter"`
}

// OpenTracingSampler is the config for opentracing sampler.
// See https://godoc.org/github.com/uber/jaeger-client-go/config#SamplerConfig
type OpenTracingSampler struct {
	Type                    string        `toml:"type" json:"type"`
	Param                   float64       `toml:"param" json:"param"`
	SamplingServerURL       string        `toml:"sampling-server-url" json:"sampling-server-url"`
	MaxOperations           int           `toml:"max-operations" json:"max-operations"`
	SamplingRefreshInterval time.Duration `toml:"sampling-refresh-interval" json:"sampling-refresh-interval"`
}

// OpenTracingReporter is the config for opentracing reporter.
// See https://godoc.org/github.com/uber/jaeger-client-go/config#ReporterConfig
type OpenTracingReporter struct {
	QueueSize           int           `toml:"queue-size" json:"queue-size"`
	BufferFlushInterval time.Duration `toml:"buffer-flush-interval" json:"buffer-flush-interval"`
	LogSpans            bool          `toml:"log-spans" json:"log-spans"`
	LocalAgentHostPort  string        `toml:"local-agent-host-port" json:"local-agent-host-port"`
}

// ProxyProtocol is the PROXY protocol section of the config.
type ProxyProtocol struct {
	// PROXY protocol acceptable client networks.
	// Empty string means disable PROXY protocol,
	// * means all networks.
	Networks string `toml:"networks" json:"networks"`
	// PROXY protocol header read timeout, Unit is second.
	HeaderTimeout uint `toml:"header-timeout" json:"header-timeout"`
}

// TiKVClient is the config for tikv client.
type TiKVClient struct {
	// GrpcConnectionCount is the max gRPC connections that will be established
	// with each tikv-server.
	GrpcConnectionCount uint `toml:"grpc-connection-count" json:"grpc-connection-count"`
	// After a duration of this time in seconds if the client doesn't see any activity it pings
	// the server to see if the transport is still alive.
	GrpcKeepAliveTime uint `toml:"grpc-keepalive-time" json:"grpc-keepalive-time"`
	// After having pinged for keepalive check, the client waits for a duration of Timeout in seconds
	// and if no activity is seen even after that the connection is closed.
	GrpcKeepAliveTimeout uint `toml:"grpc-keepalive-timeout" json:"grpc-keepalive-timeout"`
	// CommitTimeout is the max time which command 'commit' will wait.
	CommitTimeout string `toml:"commit-timeout" json:"commit-timeout"`

	// MaxTxnTimeUse is the max time a Txn may use (in seconds) from its startTS to commitTS.
	MaxTxnTimeUse uint `toml:"max-txn-time-use" json:"max-txn-time-use"`

	// MaxBatchSize is the max batch size when calling batch commands API.
	MaxBatchSize uint `toml:"max-batch-size" json:"max-batch-size"`
	// If TiKV load is greater than this, TiDB will wait for a while to avoid little batch.
	OverloadThreshold uint `toml:"overload-threshold" json:"overload-threshold"`
	// MaxBatchWaitTime in nanosecond is the max wait time for batch.
	MaxBatchWaitTime time.Duration `toml:"max-batch-wait-time" json:"max-batch-wait-time"`
	// BatchWaitSize is the max wait size for batch.
	BatchWaitSize uint `toml:"batch-wait-size" json:"batch-wait-size"`
}

// Binlog is the config for binlog.
type Binlog struct {
	Enable bool `toml:"enable" json:"enable"`
	// If IgnoreError is true, when writing binlog meets error, TiDB would
	// ignore the error.
	IgnoreError  bool   `toml:"ignore-error" json:"ignore-error"`
	WriteTimeout string `toml:"write-timeout" json:"write-timeout"`
	// Use socket file to write binlog, for compatible with kafka version tidb-binlog.
	BinlogSocket string `toml:"binlog-socket" json:"binlog-socket"`
	// The strategy for sending binlog to pump, value can be "range" or "hash" now.
	Strategy string `toml:"strategy" json:"strategy"`
}

// Plugin is the config for plugin
type Plugin struct {
	Dir  string `toml:"dir" json:"dir"`
	Load string `toml:"load" json:"load"`
}

// PessimisticTxn is the config for pessimistic transaction.
type PessimisticTxn struct {
	// Enable must be true for 'begin lock' or session variable to start a pessimistic transaction.
	Enable bool `toml:"enable" json:"enable"`
	// The max count of retry for a single statement in a pessimistic transaction.
	MaxRetryCount uint `toml:"max-retry-count" json:"max-retry-count"`
	// The pessimistic lock ttl.
	TTL string `toml:"ttl" json:"ttl"`
}

<<<<<<< HEAD
// TiFlash is the config for TiFlash.
type TiFlash struct {
	// LabelKey and LabelValue are used to check whether a store is TiFlash.
	LabelKey   string `toml:"label-key" json:"label-key"`
	LabelValue string `toml:"label-value" json:"label-value"`
=======
// StmtSummary is the config for statement summary.
type StmtSummary struct {
	// The maximum number of statements kept in memory.
	MaxStmtCount uint `toml:"max-stmt-count" json:"max-stmt-count"`
	// The maximum length of displayed normalized SQL and sample SQL.
	MaxSQLLength uint `toml:"max-sql-length" json:"max-sql-length"`
>>>>>>> e685ce4b
}

var defaultConf = Config{
	Host:                         "0.0.0.0",
	AdvertiseAddress:             "",
	Port:                         4000,
	Cors:                         "",
	Store:                        "mocktikv",
	Path:                         "/tmp/tidb",
	RunDDL:                       true,
	SplitTable:                   true,
	Lease:                        "45s",
	TokenLimit:                   1000,
	OOMAction:                    "log",
	MemQuotaQuery:                32 << 30,
	EnableStreaming:              false,
	CheckMb4ValueInUTF8:          true,
	TreatOldVersionUTF8AsUTF8MB4: true,
	EnableTableLock:              false,
	DelayCleanTableLock:          0,
	SplitRegionMaxNum:            1000,
	TxnLocalLatches: TxnLocalLatches{
		Enabled:  false,
		Capacity: 2048000,
	},
	LowerCaseTableNames: 2,
	Log: Log{
		Level:              "info",
		Format:             "text",
		File:               logutil.NewFileLogConfig(true, logutil.DefaultLogMaxSize),
		SlowQueryFile:      "tidb-slow.log",
		SlowThreshold:      logutil.DefaultSlowThreshold,
		ExpensiveThreshold: 10000,
		DisableErrorStack:  true,
		QueryLogMaxLen:     logutil.DefaultQueryLogMaxLen,
	},
	Status: Status{
		ReportStatus:    true,
		StatusHost:      "0.0.0.0",
		StatusPort:      10080,
		MetricsInterval: 15,
		RecordQPSbyDB:   false,
	},
	Performance: Performance{
		MaxMemory:           0,
		TCPKeepAlive:        true,
		CrossJoin:           true,
		StatsLease:          "3s",
		RunAutoAnalyze:      true,
		StmtCountLimit:      5000,
		FeedbackProbability: 0.05,
		QueryFeedbackLimit:  1024,
		PseudoEstimateRatio: 0.8,
		ForcePriority:       "NO_PRIORITY",
		BindInfoLease:       "3s",
		TxnTotalSizeLimit:   DefTxnTotalSizeLimit,
	},
	ProxyProtocol: ProxyProtocol{
		Networks:      "",
		HeaderTimeout: 5,
	},
	PreparedPlanCache: PreparedPlanCache{
		Enabled:          false,
		Capacity:         100,
		MemoryGuardRatio: 0.1,
	},
	OpenTracing: OpenTracing{
		Enable: false,
		Sampler: OpenTracingSampler{
			Type:  "const",
			Param: 1.0,
		},
		Reporter: OpenTracingReporter{},
	},
	TiKVClient: TiKVClient{
		GrpcConnectionCount:  16,
		GrpcKeepAliveTime:    10,
		GrpcKeepAliveTimeout: 3,
		CommitTimeout:        "41s",

		MaxTxnTimeUse: 590,

		MaxBatchSize:      128,
		OverloadThreshold: 200,
		MaxBatchWaitTime:  0,
		BatchWaitSize:     8,
	},
	TiFlash: TiFlash{
		LabelKey:   "zone",
		LabelValue: "engine",
	},
	Binlog: Binlog{
		WriteTimeout: "15s",
		Strategy:     "range",
	},
	PessimisticTxn: PessimisticTxn{
		Enable:        true,
		MaxRetryCount: 256,
		TTL:           "40s",
	},
	StmtSummary: StmtSummary{
		MaxStmtCount: 100,
		MaxSQLLength: 4096,
	},
}

var (
	globalConf              = atomic.Value{}
	reloadConfPath          = ""
	confReloader            func(nc, c *Config)
	confReloadLock          sync.Mutex
	supportedReloadConfigs  = make(map[string]struct{}, 32)
	supportedReloadConfList = make([]string, 0, 32)
)

// NewConfig creates a new config instance with default value.
func NewConfig() *Config {
	conf := defaultConf
	return &conf
}

// SetConfReloader sets reload config path and a reloader.
// It should be called only once at start time.
func SetConfReloader(cpath string, reloader func(nc, c *Config), confItems ...string) {
	reloadConfPath = cpath
	confReloader = reloader
	for _, item := range confItems {
		supportedReloadConfigs[item] = struct{}{}
		supportedReloadConfList = append(supportedReloadConfList, item)
	}
}

// GetGlobalConfig returns the global configuration for this server.
// It should store configuration from command line and configuration file.
// Other parts of the system can read the global configuration use this function.
func GetGlobalConfig() *Config {
	return globalConf.Load().(*Config)
}

// StoreGlobalConfig stores a new config to the globalConf. It mostly uses in the test to avoid some data races.
func StoreGlobalConfig(config *Config) {
	globalConf.Store(config)
}

// ReloadGlobalConfig reloads global configuration for this server.
func ReloadGlobalConfig() error {
	confReloadLock.Lock()
	defer confReloadLock.Unlock()

	nc := NewConfig()
	if err := nc.Load(reloadConfPath); err != nil {
		return err
	}
	if err := nc.Valid(); err != nil {
		return err
	}
	c := GetGlobalConfig()

	diffs := collectsDiff(*nc, *c, "")
	if len(diffs) == 0 {
		return nil
	}
	var formattedDiff bytes.Buffer
	for k, vs := range diffs {
		formattedDiff.WriteString(fmt.Sprintf(", %v:%v->%v", k, vs[1], vs[0]))
	}
	unsupported := make([]string, 0, 2)
	for k := range diffs {
		if _, ok := supportedReloadConfigs[k]; !ok {
			unsupported = append(unsupported, k)
		}
	}
	if len(unsupported) > 0 {
		return fmt.Errorf("reloading config %v is not supported, only %v are supported now, "+
			"your changes%s", unsupported, supportedReloadConfList, formattedDiff.String())
	}

	confReloader(nc, c)
	globalConf.Store(nc)
	logutil.BgLogger().Info("reload config changes" + formattedDiff.String())
	return nil
}

// collectsDiff collects different config items.
// map[string][]string -> map[field path][]{new value, old value}
func collectsDiff(i1, i2 interface{}, fieldPath string) map[string][]interface{} {
	diff := make(map[string][]interface{})
	t := reflect.TypeOf(i1)
	if t.Kind() != reflect.Struct {
		if reflect.DeepEqual(i1, i2) {
			return diff
		}
		diff[fieldPath] = []interface{}{i1, i2}
		return diff
	}

	v1 := reflect.ValueOf(i1)
	v2 := reflect.ValueOf(i2)
	for i := 0; i < v1.NumField(); i++ {
		p := t.Field(i).Name
		if fieldPath != "" {
			p = fieldPath + "." + p
		}
		m := collectsDiff(v1.Field(i).Interface(), v2.Field(i).Interface(), p)
		for k, v := range m {
			diff[k] = v
		}
	}
	return diff
}

// Load loads config options from a toml file.
func (c *Config) Load(confFile string) error {
	metaData, err := toml.DecodeFile(confFile, c)
	if c.TokenLimit <= 0 {
		c.TokenLimit = 1000
	}

	// If any items in confFile file are not mapped into the Config struct, issue
	// an error and stop the server from starting.
	undecoded := metaData.Undecoded()
	if len(undecoded) > 0 && err == nil {
		var undecodedItems []string
		for _, item := range undecoded {
			undecodedItems = append(undecodedItems, item.String())
		}
		err = &ErrConfigValidationFailed{fmt.Sprintf("config file %s contained unknown configuration options: %s", confFile, strings.Join(undecodedItems, ", "))}
	}

	return err
}

// Valid checks if this config is valid.
func (c *Config) Valid() error {
	if c.Security.SkipGrantTable && !hasRootPrivilege() {
		return fmt.Errorf("TiDB run with skip-grant-table need root privilege")
	}
	if _, ok := ValidStorage[c.Store]; !ok {
		nameList := make([]string, 0, len(ValidStorage))
		for k, v := range ValidStorage {
			if v {
				nameList = append(nameList, k)
			}
		}
		return fmt.Errorf("invalid store=%s, valid storages=%v", c.Store, nameList)
	}
	if c.Store == "mocktikv" && !c.RunDDL {
		return fmt.Errorf("can't disable DDL on mocktikv")
	}
	if c.Log.File.MaxSize > MaxLogFileSize {
		return fmt.Errorf("invalid max log file size=%v which is larger than max=%v", c.Log.File.MaxSize, MaxLogFileSize)
	}
	c.OOMAction = strings.ToLower(c.OOMAction)
	if c.OOMAction != OOMActionLog && c.OOMAction != OOMActionCancel {
		return fmt.Errorf("unsupported OOMAction %v, TiDB only supports [%v, %v]", c.OOMAction, OOMActionLog, OOMActionCancel)
	}

	// lower_case_table_names is allowed to be 0, 1, 2
	if c.LowerCaseTableNames < 0 || c.LowerCaseTableNames > 2 {
		return fmt.Errorf("lower-case-table-names should be 0 or 1 or 2")
	}

	if c.TxnLocalLatches.Enabled && c.TxnLocalLatches.Capacity == 0 {
		return fmt.Errorf("txn-local-latches.capacity can not be 0")
	}

	// For tikvclient.
	if c.TiKVClient.GrpcConnectionCount == 0 {
		return fmt.Errorf("grpc-connection-count should be greater than 0")
	}
	if c.TiKVClient.MaxTxnTimeUse == 0 {
		return fmt.Errorf("max-txn-time-use should be greater than 0")
	}
	if c.PessimisticTxn.TTL != "" {
		dur, err := time.ParseDuration(c.PessimisticTxn.TTL)
		if err != nil {
			return err
		}
		if dur < MinPessimisticTTL || dur > MaxPessimisticTTL {
			return fmt.Errorf("pessimistic transaction ttl %s out of range [%s, %s]",
				dur, MinPessimisticTTL, MaxPessimisticTTL)
		}
	}
	return nil
}

func hasRootPrivilege() bool {
	return os.Geteuid() == 0
}

// TableLockEnabled uses to check whether enabled the table lock feature.
func TableLockEnabled() bool {
	return GetGlobalConfig().EnableTableLock
}

// TableLockDelayClean uses to get the time of delay clean table lock.
var TableLockDelayClean = func() uint64 {
	return GetGlobalConfig().DelayCleanTableLock
}

// ToLogConfig converts *Log to *logutil.LogConfig.
func (l *Log) ToLogConfig() *logutil.LogConfig {
	return logutil.NewLogConfig(l.Level, l.Format, l.SlowQueryFile, l.File, l.DisableTimestamp, func(config *zaplog.Config) { config.DisableErrorVerbose = l.DisableErrorStack })
}

// ToTracingConfig converts *OpenTracing to *tracing.Configuration.
func (t *OpenTracing) ToTracingConfig() *tracing.Configuration {
	ret := &tracing.Configuration{
		Disabled:   !t.Enable,
		RPCMetrics: t.RPCMetrics,
		Reporter:   &tracing.ReporterConfig{},
		Sampler:    &tracing.SamplerConfig{},
	}
	ret.Reporter.QueueSize = t.Reporter.QueueSize
	ret.Reporter.BufferFlushInterval = t.Reporter.BufferFlushInterval
	ret.Reporter.LogSpans = t.Reporter.LogSpans
	ret.Reporter.LocalAgentHostPort = t.Reporter.LocalAgentHostPort

	ret.Sampler.Type = t.Sampler.Type
	ret.Sampler.Param = t.Sampler.Param
	ret.Sampler.SamplingServerURL = t.Sampler.SamplingServerURL
	ret.Sampler.MaxOperations = t.Sampler.MaxOperations
	ret.Sampler.SamplingRefreshInterval = t.Sampler.SamplingRefreshInterval
	return ret
}

func init() {
	globalConf.Store(&defaultConf)
	if checkBeforeDropLDFlag == "1" {
		CheckTableBeforeDrop = true
	}
}

// The following constants represents the valid action configurations for OOMAction.
// NOTE: Although the values is case insensitive, we should use lower-case
// strings because the configuration value will be transformed to lower-case
// string and compared with these constants in the further usage.
const (
	OOMActionCancel = "cancel"
	OOMActionLog    = "log"
)<|MERGE_RESOLUTION|>--- conflicted
+++ resolved
@@ -318,20 +318,19 @@
 	TTL string `toml:"ttl" json:"ttl"`
 }
 
-<<<<<<< HEAD
 // TiFlash is the config for TiFlash.
 type TiFlash struct {
 	// LabelKey and LabelValue are used to check whether a store is TiFlash.
 	LabelKey   string `toml:"label-key" json:"label-key"`
 	LabelValue string `toml:"label-value" json:"label-value"`
-=======
+}
+
 // StmtSummary is the config for statement summary.
 type StmtSummary struct {
 	// The maximum number of statements kept in memory.
 	MaxStmtCount uint `toml:"max-stmt-count" json:"max-stmt-count"`
 	// The maximum length of displayed normalized SQL and sample SQL.
 	MaxSQLLength uint `toml:"max-sql-length" json:"max-sql-length"`
->>>>>>> e685ce4b
 }
 
 var defaultConf = Config{
