--- conflicted
+++ resolved
@@ -257,26 +257,6 @@
 type ReaderRuntimeStats struct {
 	sync.Mutex
 
-<<<<<<< HEAD
-	maxCopRespTime time.Duration
-	sumCopRespTime time.Duration
-	cntCopResp     float64
-}
-
-// RecordOneCopTask record once cop response time to update maxCopRespTime
-func (rrs *ReaderRuntimeStats) RecordOneCopTask(t time.Duration) {
-	rrs.Lock()
-	defer rrs.Unlock()
-	if t > rrs.maxCopRespTime {
-		rrs.maxCopRespTime = t
-	}
-	rrs.sumCopRespTime += t
-	rrs.cntCopResp += 1
-}
-
-func (rrs *ReaderRuntimeStats) String() string {
-	return fmt.Sprintf("cop resp time max: %v avg: %v", rrs.maxCopRespTime, time.Duration(float64(rrs.sumCopRespTime)/rrs.cntCopResp))
-=======
 	copRespTime []time.Duration
 }
 
@@ -306,7 +286,6 @@
 	s += fmt.Sprintf(", p80:%v", rrs.copRespTime[size*4/5])
 	s += fmt.Sprintf(", p95:%v", rrs.copRespTime[size*17/20])
 	return s
->>>>>>> 3d8e83c6
 }
 
 // RuntimeStatsColl collects executors's execution info.
@@ -364,15 +343,9 @@
 }
 
 // RecordOneReaderStats records a specific stats for TableReader, IndexReader and IndexLookupReader.
-<<<<<<< HEAD
-func (e *RuntimeStatsColl) RecordOneReaderStats(planID string, CopRespTime time.Duration) {
-	readerStats := e.GetReaderStats(planID)
-	readerStats.RecordOneCopTask(CopRespTime)
-=======
 func (e *RuntimeStatsColl) RecordOneReaderStats(planID string, copRespTime time.Duration) {
 	readerStats := e.GetReaderStats(planID)
 	readerStats.RecordOneCopTask(copRespTime)
->>>>>>> 3d8e83c6
 }
 
 // ExistsRootStats checks if the planID exists in the rootStats collection.
@@ -397,11 +370,7 @@
 	defer e.mu.Unlock()
 	stats, exists := e.readerStats[planID]
 	if !exists {
-<<<<<<< HEAD
-		stats = &ReaderRuntimeStats{maxCopRespTime: 0}
-=======
 		stats = &ReaderRuntimeStats{copRespTime: make([]time.Duration, 0, 20)}
->>>>>>> 3d8e83c6
 		e.readerStats[planID] = stats
 	}
 	return stats
