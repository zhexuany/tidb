--- conflicted
+++ resolved
@@ -258,11 +258,8 @@
 	sync.Mutex
 
 	maxCopRespTime time.Duration
-<<<<<<< HEAD
-=======
 	sumCopRespTime time.Duration
 	cntCopResp     float64
->>>>>>> 1dc762c3
 }
 
 // RecordOneCopTask record once cop response time to update maxCopRespTime
@@ -272,19 +269,12 @@
 	if t > rrs.maxCopRespTime {
 		rrs.maxCopRespTime = t
 	}
-<<<<<<< HEAD
-}
-
-func (rrs *ReaderRuntimeStats) String() string {
-	return fmt.Sprintf("cop resp time max: %v", rrs.maxCopRespTime)
-=======
 	rrs.sumCopRespTime += t
 	rrs.cntCopResp += 1
 }
 
 func (rrs *ReaderRuntimeStats) String() string {
 	return fmt.Sprintf("cop resp time max: %v avg: %v", rrs.maxCopRespTime, time.Duration(float64(rrs.sumCopRespTime)/rrs.cntCopResp))
->>>>>>> 1dc762c3
 }
 
 // RuntimeStatsColl collects executors's execution info.
@@ -342,15 +332,9 @@
 }
 
 // RecordOneReaderStats records a specific stats for TableReader, IndexReader and IndexLookupReader.
-<<<<<<< HEAD
-func (e *RuntimeStatsColl) RecordOneReaderStats(planID string, maxCopRespTime time.Duration) {
-	readerStats := e.GetReaderStats(planID)
-	readerStats.RecordOneCopTask(maxCopRespTime)
-=======
 func (e *RuntimeStatsColl) RecordOneReaderStats(planID string, CopRespTime time.Duration) {
 	readerStats := e.GetReaderStats(planID)
 	readerStats.RecordOneCopTask(CopRespTime)
->>>>>>> 1dc762c3
 }
 
 // ExistsRootStats checks if the planID exists in the rootStats collection.
@@ -369,11 +353,7 @@
 	return exists
 }
 
-<<<<<<< HEAD
-// ExistsReaderStats checks if the planID exists in the readerStats collection.
-=======
 // GetReaderStats gets the ReaderRuntimeStats specified by planID.
->>>>>>> 1dc762c3
 func (e *RuntimeStatsColl) GetReaderStats(planID string) *ReaderRuntimeStats {
 	e.mu.Lock()
 	defer e.mu.Unlock()
